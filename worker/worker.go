// Copyright 2018 The go-hpb Authors
// Modified based on go-ethereum, which Copyright (C) 2014 The go-ethereum Authors.
//
// The go-hpb is free software: you can redistribute it and/or modify
// it under the terms of the GNU Lesser General Public License as published by
// the Free Software Foundation, either version 3 of the License, or
// (at your option) any later version.
//
// The go-hpb is distributed in the hope that it will be useful,
// but WITHOUT ANY WARRANTY; without even the implied warranty of
// MERCHANTABILITY or FITNESS FOR A PARTICULAR PURPOSE. See the
// GNU Lesser General Public License for more details.
//
// You should have received a copy of the GNU Lesser General Public License
// along with the go-hpb. If not, see <http://www.gnu.org/licenses/>.

package worker

import (
	"fmt"
	"math/big"
	"sync"
	"sync/atomic"
	"time"

	"github.com/hpb-project/go-hpb/network/p2p"
	"github.com/hpb-project/go-hpb/network/p2p/discover"

	"github.com/hpb-project/go-hpb/blockchain"
	"github.com/hpb-project/go-hpb/blockchain/state"
	"github.com/hpb-project/go-hpb/blockchain/storage"
	"github.com/hpb-project/go-hpb/blockchain/types"
	"github.com/hpb-project/go-hpb/common"
	"github.com/hpb-project/go-hpb/common/log"
	"github.com/hpb-project/go-hpb/config"
	"github.com/hpb-project/go-hpb/consensus"
	"github.com/hpb-project/go-hpb/event/sub"
	"github.com/hpb-project/go-hpb/txpool"
	"gopkg.in/fatih/set.v0"
)

const (
	resultQueueSize  = 10
	miningLogAtDepth = 5

	// txChanSize is the size of channel listening to TxPreEvent.
	// The number is referenced from the size of tx pool.
	txChanSize = 100000
	// chainHeadChanSize is the size of channel listening to ChainHeadEvent.
	chainHeadChanSize = 10
	// chainSideChanSize is the size of channel listening to ChainSideEvent.
	chainSideChanSize = 10

	blockMaxTxs = 5000 * 10
)

// Agent can register themself with the worker
type Producer interface {
	Work() chan<- *Work
	SetReturnCh(chan<- *Result)
	Stop()
	Start()
}

// Work is the workers current environment and holds
// all of the current state information
type Work struct {
	config *config.ChainConfig
	signer types.Signer

	state     *state.StateDB // apply state changes here
	ancestors *set.Set       // ancestor set (used for checking uncle parent validity)
	family    *set.Set       // family set (used for checking uncle invalidity)
	uncles    *set.Set       // uncle set
	tcount    int            // tx count in cycle

	Block *types.Block // the new block

	header   *types.Header
	txs      []*types.Transaction
	receipts []*types.Receipt

	createdAt time.Time
}

type Result struct {
	Work  *Work
	Block *types.Block
}

// worker is the main object which takes care of applying messages to the new state
type worker struct {
	config *config.ChainConfig
	engine consensus.Engine

	mu sync.Mutex

	mux  *sub.TypeMux
	pool *txpool.TxPool
	chainHeadCh  chan bc.ChainHeadEvent
	chainHeadSub sub.Subscription
	chainSideCh  chan bc.ChainSideEvent
	chainSideSub sub.Subscription
	wg           sync.WaitGroup

	producers map[Producer]struct{}
	recv      chan *Result

	chain   *bc.BlockChain
	proc    bc.Validator
	chainDb hpbdb.Database

	coinbase common.Address
	extra    []byte

	currentMu sync.Mutex
	current   *Work

	uncleMu        sync.Mutex
	possibleUncles map[common.Hash]*types.Block

	unconfirmed *unconfirmedBlocks // set of locally mined blocks pending canonicalness confirmations

	// atomic status counters
	mining int32
	atWork int32
}

func newWorker(config *config.ChainConfig, engine consensus.Engine, coinbase common.Address /*eth Backend,*/, mux *sub.TypeMux) *worker {
	worker := &worker{
		config: config,
		engine: engine,
		mux:    mux,
		chainHeadCh:    make(chan bc.ChainHeadEvent, chainHeadChanSize),
		chainSideCh:    make(chan bc.ChainSideEvent, chainSideChanSize),
		chainDb:        nil,
		recv:           make(chan *Result, resultQueueSize),
		chain:          bc.InstanceBlockChain(),
		proc:           bc.InstanceBlockChain().Validator(),
		possibleUncles: make(map[common.Hash]*types.Block),
		coinbase:       coinbase,
		producers:      make(map[Producer]struct{}),
		unconfirmed:    newUnconfirmedBlocks(bc.InstanceBlockChain(), miningLogAtDepth),
	}

	worker.pool = txpool.GetTxPool()
	worker.chainHeadSub = bc.InstanceBlockChain().SubscribeChainHeadEvent(worker.chainHeadCh)
	worker.chainSideSub = bc.InstanceBlockChain().SubscribeChainSideEvent(worker.chainSideCh)
	// goto listen the event
	go worker.eventListener()
	go worker.handlerSelfMinedBlock()

	return worker
}

func (self *worker) setHpberbase(addr common.Address) {
	self.mu.Lock()
	defer self.mu.Unlock()
	self.coinbase = addr
}

func (self *worker) setExtra(extra []byte) {
	self.mu.Lock()
	defer self.mu.Unlock()
	self.extra = extra
}

func (self *worker) pending() (*types.Block, *state.StateDB) {
	self.currentMu.Lock()
	defer self.currentMu.Unlock()

	if atomic.LoadInt32(&self.mining) == 0 {
		return types.NewBlock(
			self.current.header,
			self.current.txs,
			nil,
			self.current.receipts,
		), self.current.state.Copy()
	}
	return self.current.Block, self.current.state.Copy()
}

func (self *worker) pendingBlock() *types.Block {
	self.currentMu.Lock()
	defer self.currentMu.Unlock()

	if atomic.LoadInt32(&self.mining) == 0 {
		return types.NewBlock(
			self.current.header,
			self.current.txs,
			nil,
			self.current.receipts,
		)
	}
	return self.current.Block
}

func (self *worker) start() {
	self.mu.Lock()
	defer self.mu.Unlock()

	atomic.StoreInt32(&self.mining, 1)

	// spin up agents
	for producer := range self.producers {
		producer.Start()
	}
}

func (self *worker) stop() {
	self.wg.Wait()

	self.mu.Lock()
	defer self.mu.Unlock()
	if atomic.LoadInt32(&self.mining) == 1 {
		for producer := range self.producers {
			producer.Stop()
		}
	}
	atomic.StoreInt32(&self.mining, 0)
	atomic.StoreInt32(&self.atWork, 0)
}

func (self *worker) register(producer Producer) {
	self.mu.Lock()
	defer self.mu.Unlock()
	self.producers[producer] = struct{}{}
	producer.SetReturnCh(self.recv)
}

func (self *worker) unregister(producer Producer) {
	self.mu.Lock()
	defer self.mu.Unlock()
	delete(self.producers, producer)
	producer.Stop()
}

func (self *worker) eventListener() {

	//defer self.txSub.Unsubscribe()
	defer self.chainHeadSub.Unsubscribe()
	defer self.chainSideSub.Unsubscribe()

	for {
		// A real event arrived, process interesting content
		select {
		// Handle ChainHeadEvent
		case <-self.chainHeadCh:
			self.startNewMinerRound()

		// Handle ChainSideEvent
		case ev := <-self.chainSideCh:
			self.uncleMu.Lock()
			self.possibleUncles[ev.Block.Hash()] = ev.Block
			self.uncleMu.Unlock()

		case <-self.chainHeadSub.Err():
			return
		case <-self.chainSideSub.Err():
			return
		}
	}
}

func (self *worker) handlerSelfMinedBlock() {
	for {
		mustCommitNewWork := true
		for result := range self.recv {
			atomic.AddInt32(&self.atWork, -1)

			if result == nil {
				continue
			}
			block := result.Block
			work := result.Work

			// Update the block hash in all logs since it is now available and not when the
			// receipt/log of individual transactions were created.
			for _, r := range work.receipts {
				for _, l := range r.Logs {
					l.BlockHash = block.Hash()
				}
			}
			for _, log := range work.state.Logs() {
				log.BlockHash = block.Hash()
			}
			stat, err := self.chain.WriteBlockAndState(block, work.receipts, work.state)
			if err != nil {
				log.Error("Failed writing block to chain", "err", err)
				continue
			}
			// check if canon block and write transactions
			if stat == bc.CanonStatTy {
				// implicit by posting ChainHeadEvent
				mustCommitNewWork = false
			}
			// Broadcast the block and announce chain insertion event
			self.mux.Post(bc.NewMinedBlockEvent{Block: block})
			var (
				events []interface{}
				logs   = work.state.Logs()
			)
			events = append(events, bc.ChainEvent{Block: block, Hash: block.Hash(), Logs: logs})
			if stat == bc.CanonStatTy {
				events = append(events, bc.ChainHeadEvent{Block: block})
			}

			self.chain.PostChainEvents(events, logs)

			// Insert the block into the set of pending ones to wait for confirmations
			self.unconfirmed.Insert(block.NumberU64(), block.Hash())

			if mustCommitNewWork {
				self.startNewMinerRound()
			}
		}
	}
}

// push sends a new work task to currently live miner agents.
func (self *worker) push(work *Work) {
	if atomic.LoadInt32(&self.mining) != 1 {
		return
	}
	for producer := range self.producers {
		atomic.AddInt32(&self.atWork, 1)
		if ch := producer.Work(); ch != nil {
			ch <- work
		}
	}
}

// makeCurrent creates a new environment for the current cycle.
func (self *worker) makeCurrent(parent *types.Block, header *types.Header) error {
	state, err := self.chain.StateAt(parent.Root())
	if err != nil {
		return err
	}
	work := &Work{
		config:    self.config,
		signer:    types.NewBoeSigner(self.config.ChainId),
		state:     state,
		ancestors: set.New(),
		family:    set.New(),
		uncles:    set.New(),
		header:    header,
		createdAt: time.Now(),
	}

	// when 08 is processed ancestors contain 07 (quick block)
	for _, ancestor := range self.chain.GetBlocksFromHash(parent.Hash(), 7) {
		for _, uncle := range ancestor.Uncles() {
			work.family.Add(uncle.Hash())
		}
		work.family.Add(ancestor.Hash())
		work.ancestors.Add(ancestor.Hash())
	}

	// Keep track of transactions which return errors so they can be removed
	work.tcount = 0
	self.current = work
	return nil
}

func (self *worker) calMaxTxs(parent *types.Block) int {
	return blockMaxTxs
}

func (self *worker) startNewMinerRound() {
	self.mu.Lock()
	defer self.mu.Unlock()
	self.uncleMu.Lock()
	defer self.uncleMu.Unlock()
	self.currentMu.Lock()
	defer self.currentMu.Unlock()

	tstart := time.Now()
	parent := self.chain.CurrentBlock()

	log.Debug("worker startNewMinerRound", "time", tstart.Unix())

	tstamp := tstart.Unix()
	if parent.Time().Cmp(new(big.Int).SetInt64(tstamp)) >= 0 {
		tstamp = parent.Time().Int64() + 1
	}
	// this will ensure we're not going off too far in the future
	if now := time.Now().Unix(); tstamp > now+1 {
		wait := time.Duration(tstamp-now) * time.Second
		log.Info("Mining too far in the future", "wait", common.PrettyDuration(wait))
		time.Sleep(wait)
	}

	num := parent.Number()
	header := &types.Header{
		ParentHash: parent.Hash(),
		Number:     num.Add(num, common.Big1),
		GasLimit:   bc.CalcGasLimit(parent),
		GasUsed:    new(big.Int),
		Time:       big.NewInt(tstamp),
	}
	var extra *types.ExtraDetail
	if header.Number.Uint64() >= consensus.StageNumberRND {
		extra, _ = types.NewExtraDetail(types.ExtraVersion)
	} else {
		extra, _ = types.NewExtraDetail(0)
	}
	extra.SetVanity(self.extra)
	header.Extra = common.CopyBytes(extra.ToBytes())

	// Only set the coinbase if we are mining (avoid spurious block rewards)
	if atomic.LoadInt32(&self.mining) == 1 {
		header.Coinbase = self.coinbase
	}
	pstate, _ := self.chain.StateAt(parent.Root())
	log.Debug("worker startNewMinerRound before PrepareBlockHeader", "number", header.Number.Uint64(), "time", time.Now().Unix())
	if err := self.engine.PrepareBlockHeader(self.chain, header, pstate); err != nil {
		log.Debug("Failed to prepare header for mining", "err", err)
		return
	}

	err := self.makeCurrent(parent, header)
	if err != nil {
		log.Error("Failed to create mining context", "err", err)
		return
	}
	if p2p.PeerMgrInst().GetLocalType() == discover.SynNode || p2p.PeerMgrInst().GetLocalType() == discover.PreNode {
		return
	}
	// Create the current work task and check any fork transitions needed
	work := self.current
	pending, err := txpool.GetTxPool().Pending()
	if err != nil {
		log.Error("Failed to fetch pending transactions", "err", err)
		return
	}
	txs := types.NewTransactionsByPriceAndNonce(self.current.signer, pending)
	maxtxs := self.calMaxTxs(parent)
	work.commitTransactions(self.mux, txs, self.coinbase, maxtxs)
	log.Debug("worker startNewMinerRound after commitTransactions", "time", time.Now().Unix())
	// compute uncles for the new block.
	var (
		uncles    []*types.Header
		badUncles []common.Hash
	)
	for hash, uncle := range self.possibleUncles {
		if len(uncles) == 2 {
			break
		}
		if err := self.commitUncle(work, uncle.Header()); err != nil {
			log.Trace("Bad uncle found and will be removed", "hash", hash)
			log.Trace(fmt.Sprint(uncle))

			badUncles = append(badUncles, hash)
		} else {
			log.Debug("Committing new uncle to block", "hash", hash)
			uncles = append(uncles, uncle.Header())
		}
	}
	for _, hash := range badUncles {
		delete(self.possibleUncles, hash)
	}
	// Create the new block to seal with the consensus engine
	if work.Block, err = self.engine.Finalize(self.chain, header, work.state, work.txs, uncles, work.receipts); err != nil {
		log.Error("Failed to finalize block for sealing", "err", err)
		return
	}
	// We only care about logging if we're actually mining.
	if atomic.LoadInt32(&self.mining) == 1 {
		log.Info("Commit new mining work", "number", work.Block.Number(), "txs", work.tcount, "uncles", len(uncles), "elapsed", common.PrettyDuration(time.Since(tstart)))
		self.unconfirmed.Shift(work.Block.NumberU64() - 1)
	}
	self.push(work)
}

func (self *worker) commitUncle(work *Work, uncle *types.Header) error {
	hash := uncle.Hash()
	if work.uncles.Has(hash) {
		return fmt.Errorf("uncle not unique")
	}
	if !work.ancestors.Has(uncle.ParentHash) {
		return fmt.Errorf("uncle's parent unknown (%x)", uncle.ParentHash[0:4])
	}
	if work.family.Has(hash) {
		return fmt.Errorf("uncle already in family (%x)", hash)
	}
	work.uncles.Add(uncle.Hash())
	return nil
}

func (env *Work) commitTransactions(mux *sub.TypeMux, txs *types.TransactionsByPriceAndNonce, coinbase common.Address, maxTxs int) {
	gp := new(bc.GasPool).AddGas(env.header.GasLimit)

	var coalescedLogs []*types.Log
	var capTxs int
	if maxTxs > blockMaxTxs || maxTxs < 0 {
		capTxs = blockMaxTxs
	} else {
		capTxs = maxTxs
	}

	for {
		// Retrieve the next transaction and abort if all done
		if len(env.txs) >= capTxs {
			break
		}
		tx := txs.Peek()
		if tx == nil {
			break
		}
		// Error may be ignored here. The error has already been checked
		// during transaction acceptance is the transaction pool.
		//
		// We use the eip155 signer regardless of the current hf.
		from, _ := types.Sender(env.signer, tx)

		// Start executing the transaction
		env.state.Prepare(tx.Hash(), common.Hash{}, env.tcount)

		err, logs := env.commitTransaction(tx, coinbase, gp)
		switch err {
		case bc.ErrGasLimitReached:
			// Pop the current out-of-gas transaction without shifting in the next from the account
			log.Trace("Gas limit exceeded for current block", "sender", from)
			txs.Pop()

		case bc.ErrNonceTooLow:
			// New head notification data race between the transaction pool and miner, shift
			log.Trace("Skipping transaction with low nonce", "sender", from, "nonce", tx.Nonce())
			txs.Shift()

		case bc.ErrNonceTooHigh:
			// Reorg notification data race between the transaction pool and miner, skip account =
			log.Trace("Skipping account with hight nonce", "sender", from, "nonce", tx.Nonce())
			txs.Pop()

		case nil:
			// Everything ok, collect the logs and shift in the next transaction from the same account
			coalescedLogs = append(coalescedLogs, logs...)
			env.tcount++
			txs.Shift()

		default:
			// Strange error, discard the transaction and get the next in line (note, the
			// nonce-too-high clause will prevent us from executing in vain).
			log.Debug("Transaction failed, account skipped", "hash", tx.Hash(), "err", err)
			txs.Shift()
		}
	}

	if len(coalescedLogs) > 0 || env.tcount > 0 {
		// make a copy, the state caches the logs and these logs get "upgraded" from pending to mined
		// logs by filling in the block hash when the block was mined by the local miner. This can
		// cause a race condition if a log was "upgraded" before the PendingLogsEvent is processed.
		cpy := make([]*types.Log, len(coalescedLogs))
		for i, l := range coalescedLogs {
			cpy[i] = new(types.Log)
			*cpy[i] = *l
		}
		go func(logs []*types.Log, tcount int) {
			if len(logs) > 0 {
				mux.Post(bc.PendingLogsEvent{Logs: logs})
			}
			if tcount > 0 {
				mux.Post(bc.PendingStateEvent{})
			}
		}(cpy, env.tcount)
	}
}

func (env *Work) commitTransaction(tx *types.Transaction, coinbase common.Address, gp *bc.GasPool) (error, []*types.Log) {

	var receipt *types.Receipt
	var err error
	snap := env.state.Snapshot()
	blockchain := bc.InstanceBlockChain()
	bNewVersion := env.header.Number.Uint64() > consensus.StageNumberIII
	if bNewVersion {
		if (tx.To() == nil && len(tx.Data()) > 0) || (tx.To() != nil && len(env.state.GetCode(*tx.To())) > 0) {
<<<<<<< HEAD
			_, receipt, _, err = bc.ApplyTransaction(env.config, blockchain, &coinbase, gp, env.state, env.header, tx, env.header.GasUsed)
=======
		_, receipt, _, err = bc.ApplyTransaction(env.config, blockchain, &coinbase, gp, env.state, env.header, tx, env.header.GasUsed)
>>>>>>> 99bd419f
			if err != nil {
				env.state.RevertToSnapshot(snap)
				return err, nil
			}
		} else {
			receipt, _, err = bc.ApplyTransactionNonContract(env.config, blockchain, &coinbase, gp, env.state, env.header, tx, env.header.GasUsed)
			if err != nil {
				env.state.RevertToSnapshot(snap)
				return err, nil
			}
		}
	} else {
		if len(tx.Data()) > 0 {
<<<<<<< HEAD
			_, receipt, _, err = bc.ApplyTransaction(env.config, blockchain, &coinbase, gp, env.state, env.header, tx, env.header.GasUsed)
=======
			_,receipt, _, err = bc.ApplyTransaction(env.config, blockchain, &coinbase, gp, env.state, env.header, tx, env.header.GasUsed)
>>>>>>> 99bd419f
			if err != nil {
				env.state.RevertToSnapshot(snap)
				return err, nil
			}
		} else {
			receipt, _, err = bc.ApplyTransactionNonContract(env.config, blockchain, &coinbase, gp, env.state, env.header, tx, env.header.GasUsed)
			if err != nil {
				env.state.RevertToSnapshot(snap)
				return err, nil
			}
		}
	}

	env.txs = append(env.txs, tx)
	env.receipts = append(env.receipts, receipt)

	return nil, receipt.Logs
}<|MERGE_RESOLUTION|>--- conflicted
+++ resolved
@@ -573,42 +573,17 @@
 	var err error
 	snap := env.state.Snapshot()
 	blockchain := bc.InstanceBlockChain()
-	bNewVersion := env.header.Number.Uint64() > consensus.StageNumberIII
-	if bNewVersion {
-		if (tx.To() == nil && len(tx.Data()) > 0) || (tx.To() != nil && len(env.state.GetCode(*tx.To())) > 0) {
-<<<<<<< HEAD
-			_, receipt, _, err = bc.ApplyTransaction(env.config, blockchain, &coinbase, gp, env.state, env.header, tx, env.header.GasUsed)
-=======
+	if (tx.To() == nil && len(tx.Data()) > 0) || (tx.To() != nil && len(env.state.GetCode(*tx.To())) > 0) {
 		_, receipt, _, err = bc.ApplyTransaction(env.config, blockchain, &coinbase, gp, env.state, env.header, tx, env.header.GasUsed)
->>>>>>> 99bd419f
-			if err != nil {
-				env.state.RevertToSnapshot(snap)
-				return err, nil
-			}
-		} else {
-			receipt, _, err = bc.ApplyTransactionNonContract(env.config, blockchain, &coinbase, gp, env.state, env.header, tx, env.header.GasUsed)
-			if err != nil {
-				env.state.RevertToSnapshot(snap)
-				return err, nil
-			}
+		if err != nil {
+			env.state.RevertToSnapshot(snap)
+			return err, nil
 		}
 	} else {
-		if len(tx.Data()) > 0 {
-<<<<<<< HEAD
-			_, receipt, _, err = bc.ApplyTransaction(env.config, blockchain, &coinbase, gp, env.state, env.header, tx, env.header.GasUsed)
-=======
-			_,receipt, _, err = bc.ApplyTransaction(env.config, blockchain, &coinbase, gp, env.state, env.header, tx, env.header.GasUsed)
->>>>>>> 99bd419f
-			if err != nil {
-				env.state.RevertToSnapshot(snap)
-				return err, nil
-			}
-		} else {
-			receipt, _, err = bc.ApplyTransactionNonContract(env.config, blockchain, &coinbase, gp, env.state, env.header, tx, env.header.GasUsed)
-			if err != nil {
-				env.state.RevertToSnapshot(snap)
-				return err, nil
-			}
+		receipt, _, err = bc.ApplyTransactionNonContract(env.config, blockchain, &coinbase, gp, env.state, env.header, tx, env.header.GasUsed)
+		if err != nil {
+			env.state.RevertToSnapshot(snap)
+			return err, nil
 		}
 	}
 
