--- conflicted
+++ resolved
@@ -79,15 +79,15 @@
 
 	// Precompiled contract gas prices
 
-<<<<<<< HEAD
-	EcrecoverGas        uint64 = 3000 // Elliptic curve sender recovery gas price
-	Sha256BaseGas       uint64 = 60   // Base price for a SHA256 operation
-	Sha256PerWordGas    uint64 = 12   // Per-word price for a SHA256 operation
-	Ripemd160BaseGas    uint64 = 600  // Base price for a RIPEMD160 operation
-	Ripemd160PerWordGas uint64 = 120  // Per-word price for a RIPEMD160 operation
-	IdentityBaseGas     uint64 = 15   // Base price for a data copy operation
-	IdentityPerWordGas  uint64 = 3    // Per-work price for a data copy operation
-	ModExpQuadCoeffDiv  uint64 = 20   // Divisor for the quadratic particle of the big int modular exponentiation
+	ZSCverifyGas        uint64 = 10000 // zscverify
+	EcrecoverGas        uint64 = 3000  // Elliptic curve sender recovery gas price
+	Sha256BaseGas       uint64 = 60    // Base price for a SHA256 operation
+	Sha256PerWordGas    uint64 = 12    // Per-word price for a SHA256 operation
+	Ripemd160BaseGas    uint64 = 600   // Base price for a RIPEMD160 operation
+	Ripemd160PerWordGas uint64 = 120   // Per-word price for a RIPEMD160 operation
+	IdentityBaseGas     uint64 = 15    // Base price for a data copy operation
+	IdentityPerWordGas  uint64 = 3     // Per-work price for a data copy operation
+	ModExpQuadCoeffDiv  uint64 = 20    // Divisor for the quadratic particle of the big int modular exponentiation
 
 	Bn256AddGasByzantium             uint64 = 500    // Byzantium gas needed for an elliptic curve addition
 	Bn256AddGasIstanbul              uint64 = 150    // Gas needed for an elliptic curve addition
@@ -97,22 +97,8 @@
 	Bn256PairingBaseGasIstanbul      uint64 = 45000  // Base price for an elliptic curve pairing check
 	Bn256PairingPerPointGasByzantium uint64 = 80000  // Byzantium per-point price for an elliptic curve pairing check
 	Bn256PairingPerPointGasIstanbul  uint64 = 34000  // Per-point price for an elliptic curve pairing check
-=======
-	ZSCverifyGas            uint64 = 10000  // zscverify
-	EcrecoverGas            uint64 = 3000   // Elliptic curve sender recovery gas price
-	Sha256BaseGas           uint64 = 60     // Base price for a SHA256 operation
-	Sha256PerWordGas        uint64 = 12     // Per-word price for a SHA256 operation
-	Ripemd160BaseGas        uint64 = 600    // Base price for a RIPEMD160 operation
-	Ripemd160PerWordGas     uint64 = 120    // Per-word price for a RIPEMD160 operation
-	IdentityBaseGas         uint64 = 15     // Base price for a data copy operation
-	IdentityPerWordGas      uint64 = 3      // Per-work price for a data copy operation
-	ModExpQuadCoeffDiv      uint64 = 20     // Divisor for the quadratic particle of the big int modular exponentiation
-	Bn256AddGas             uint64 = 500    // Gas needed for an elliptic curve addition
-	Bn256ScalarMulGas       uint64 = 40000  // Gas needed for an elliptic curve scalar multiplication
-	Bn256PairingBaseGas     uint64 = 100000 // Base price for an elliptic curve pairing check
-	Bn256PairingPerPointGas uint64 = 80000  // Per-point price for an elliptic curve pairing check
->>>>>>> 4c621a09
-)
+)
+
 const (
 	// These are the multipliers for hpber denominations.
 	// Example: To get the wei value of an amount in 'douglas', use
