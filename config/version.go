// Copyright 2018 The go-hpb Authors
// Modified based on go-ethereum, which Copyright (C) 2014 The go-ethereum Authors.
//
// The go-hpb is free software: you can redistribute it and/or modify
// it under the terms of the GNU Lesser General Public License as published by
// the Free Software Foundation, either version 3 of the License, or
// (at your option) any later version.
//
// The go-hpb is distributed in the hope that it will be useful,
// but WITHOUT ANY WARRANTY; without even the implied warranty of
// MERCHANTABILITY or FITNESS FOR A PARTICULAR PURPOSE. See the
// GNU Lesser General Public License for more details.
//
// You should have received a copy of the GNU Lesser General Public License
// along with the go-hpb. If not, see <http://www.gnu.org/licenses/>.

package config

import (
	"fmt"
)

// hpb protocol version control
const (
	ProtocolV111 uint = 100 // match up protocol versions and messages versions
)

<<<<<<< HEAD
const HandShakeNoHIDVersion uint64 = 0x0003 // prepare for handshake not check hid.

const HandShakeVersion uint64 = 0x0002 // current handshake proto version.

const (
	VersionMajor = 1     // Major version component of the current release
	VersionHardv = 0     // Hardware version component of the current release
	VersionMinor = 8     // Minor version component of the current release
	VersionPatch = 0     // Patch version component of the current release
	VersionMeta  = "dev" // Version metadata to append to the version string
=======
/*
!!!every change of version should sub VersionID one number!!!
*/
const DAOVersion uint64 = 0x0005 // use a version to seperate network. 2021/5/5
const VersionID uint64 = 0x0005  //
const (
	VersionMajor = 1        // Major version component of the current release
	VersionHardv = 0        // Hardware version component of the current release
	VersionMinor = 7        // Minor version component of the current release
	VersionPatch = 6        // Patch version component of the current release
	VersionMeta  = "stable" // Version metadata to append to the version string
>>>>>>> 2165d020
)

// Version holds the textual version string.
var Version = func() string {
	v := fmt.Sprintf("%d.%d.%d.%d", VersionMajor, VersionHardv, VersionMinor, VersionPatch)
	if VersionMeta != "" {
		v += "-" + VersionMeta
	}
	return v
}()

func VersionWithCommit(gitCommit string) string {
	vsn := Version
	if len(gitCommit) >= 8 {
		vsn += "-" + gitCommit[:8]
	}
	return vsn
}<|MERGE_RESOLUTION|>--- conflicted
+++ resolved
@@ -25,30 +25,24 @@
 	ProtocolV111 uint = 100 // match up protocol versions and messages versions
 )
 
-<<<<<<< HEAD
-const HandShakeNoHIDVersion uint64 = 0x0003 // prepare for handshake not check hid.
-
-const HandShakeVersion uint64 = 0x0002 // current handshake proto version.
-
-const (
-	VersionMajor = 1     // Major version component of the current release
-	VersionHardv = 0     // Hardware version component of the current release
-	VersionMinor = 8     // Minor version component of the current release
-	VersionPatch = 0     // Patch version component of the current release
-	VersionMeta  = "dev" // Version metadata to append to the version string
-=======
 /*
 !!!every change of version should sub VersionID one number!!!
 */
 const DAOVersion uint64 = 0x0005 // use a version to seperate network. 2021/5/5
 const VersionID uint64 = 0x0005  //
+
+const HandShakeVersion uint64 = DAOVersion // current handshake proto version.
+
+const HandShakeNoHIDVersion uint64 = 0x0003 // prepare for handshake not check hid.
+
+
+
 const (
 	VersionMajor = 1        // Major version component of the current release
 	VersionHardv = 0        // Hardware version component of the current release
-	VersionMinor = 7        // Minor version component of the current release
-	VersionPatch = 6        // Patch version component of the current release
-	VersionMeta  = "stable" // Version metadata to append to the version string
->>>>>>> 2165d020
+	VersionMinor = 8        // Minor version component of the current release
+	VersionPatch = 0        // Patch version component of the current release
+	VersionMeta  = "dev" // Version metadata to append to the version string
 )
 
 // Version holds the textual version string.
