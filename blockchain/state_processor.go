--- conflicted
+++ resolved
@@ -67,14 +67,6 @@
 		allLogs      []*types.Log
 		gp           = new(GasPool).AddGas(block.GasLimit())
 	)
-<<<<<<< HEAD
-	synsigner := types.MakeSigner(p.config)
-	txs := block.Transactions()
-	for _, tx := range txs {
-		types.ASynSender(synsigner, tx)
-	}
-	bNewVersion := block.Number().Uint64() > consensus.StageNumberIII
-=======
 	bNewVersion := block.Number().Uint64() > consensus.NewContractVersion
 	synsigner := types.MakeSigner(p.config)
 	go func(txs types.Transactions) {
@@ -83,7 +75,6 @@
 		}
 	}(block.Transactions())
 
->>>>>>> 3d8f848d
 	// Iterate over and process the individual transactions
 	author, _ := p.engine.Author(block.Header())
 	for i, tx := range block.Transactions() {
@@ -91,11 +82,7 @@
 		//the tx without contract
 		if bNewVersion {
 			if (tx.To() == nil && len(tx.Data()) > 0) || (tx.To() != nil && len(statedb.GetCode(*tx.To())) > 0) {
-<<<<<<< HEAD
-				receipt, _, errs = ApplyTransaction(p.config, p.bc, nil, gp, statedb, header, tx, totalUsedGas)
-=======
-				receipt, _, errs = ApplyTransactionNonFinallize(p.config, p.bc, &author, gp, statedb, header, tx, totalUsedGas)
->>>>>>> 3d8f848d
+				_, receipt, _, errs = ApplyTransactionNonFinallize(p.config, p.bc, &author, gp, statedb, header, tx, totalUsedGas)
 				if errs != nil {
 					return nil, nil, nil, errs
 				}
@@ -107,7 +94,7 @@
 			}
 		} else {
 			if len(tx.Data()) > 0 {
-				receipt, _, errs = ApplyTransactionNonFinallize(p.config, p.bc, &author, gp, statedb, header, tx, totalUsedGas)
+				_, receipt, _, errs = ApplyTransactionNonFinallize(p.config, p.bc, &author, gp, statedb, header, tx, totalUsedGas)
 				if errs != nil {
 					return nil, nil, nil, errs
 				}
@@ -222,11 +209,11 @@
 // and uses the input parameters for its environment. It returns the receipt
 // for the transaction, gas used and an error if the transaction failed,
 // indicating the block was invalid.
-func ApplyTransactionNonFinallize(config *config.ChainConfig, bc *BlockChain, author *common.Address, gp *GasPool, statedb *state.StateDB, header *types.Header, tx *types.Transaction, usedGas *big.Int) (*types.Receipt, *big.Int, error) {
-	msg, err := tx.AsMessage(types.MakeSigner(config))
-	if err != nil {
-		log.Error("Asmessage err", "err", err)
-		return nil, nil, err
+func ApplyTransactionNonFinallize(config *config.ChainConfig, bc *BlockChain, author *common.Address, gp *GasPool, statedb *state.StateDB, header *types.Header, tx *types.Transaction, usedGas *big.Int) (string, *types.Receipt, *big.Int, error) {
+	msg, err := tx.AsMessage(types.MakeSigner(config))
+	if err != nil {
+		log.Error("Asmessage err", "err", err)
+		return "", nil, nil, err
 	}
 	cfg := evm.Config{}
 	// Create a new context to be used in the EVM environment
@@ -236,9 +223,11 @@
 	vmenv := evm.NewEVM(context, statedb, config, cfg)
 	// Apply the transaction to the current state (included in the env)
 	_, gas, failed, err := ApplyMessage(vmenv, msg, gp)
+	statediff, errs := json.Marshal(vmenv.GetStateDiff())
+	log.Debug("evm json----", "jsons", string(statediff), "errs", errs)
 	if err != nil {
 		log.Error("ApplyMessage err", "err", err)
-		return nil, nil, err
+		return "", nil, nil, err
 	}
 
 	// Update the state with pending changes
@@ -260,7 +249,7 @@
 	receipt.Logs = statedb.GetLogs(tx.Hash())
 	receipt.Bloom = types.CreateBloom(types.Receipts{receipt})
 
-	return receipt, gas, err
+	return string(statediff), receipt, gas, err
 }
 
 // ApplyTransaction attempts to apply a transaction to the given state database
