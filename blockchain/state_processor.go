// Copyright 2018 The go-hpb Authors
// Modified based on go-ethereum, which Copyright (C) 2014 The go-ethereum Authors.
//
// The go-hpb is free software: you can redistribute it and/or modify
// it under the terms of the GNU Lesser General Public License as published by
// the Free Software Foundation, either version 3 of the License, or
// (at your option) any later version.
//
// The go-hpb is distributed in the hope that it will be useful,
// but WITHOUT ANY WARRANTY; without even the implied warranty of
// MERCHANTABILITY or FITNESS FOR A PARTICULAR PURPOSE. See the
// GNU Lesser General Public License for more details.
//
// You should have received a copy of the GNU Lesser General Public License
// along with the go-hpb. If not, see <http://www.gnu.org/licenses/>.

package bc

import (
	"math/big"

	"github.com/hpb-project/go-hpb/blockchain/state"
	"github.com/hpb-project/go-hpb/blockchain/types"
	"github.com/hpb-project/go-hpb/common"
	"github.com/hpb-project/go-hpb/common/crypto"
	"github.com/hpb-project/go-hpb/common/log"
	"github.com/hpb-project/go-hpb/config"
	"github.com/hpb-project/go-hpb/consensus"
	"github.com/hpb-project/go-hpb/hvm"
	"github.com/hpb-project/go-hpb/hvm/evm"
	"time"
)

// StateProcessor is a basic Processor, which takes care of transitioning
// state from one point to another.
//
// StateProcessor implements Processor.
type StateProcessor struct {
	config *config.ChainConfig // Chain configuration options
	bc     *BlockChain         // Canonical block chain
	engine consensus.Engine    // Consensus engine used for block rewards
}

// NewStateProcessor initialises a new StateProcessor.
func NewStateProcessor(config *config.ChainConfig, bc *BlockChain, engine consensus.Engine) *StateProcessor {
	return &StateProcessor{
		config: config,
		bc:     bc,
		engine: engine,
	}
}

// Process processes the state changes according to the Hpb rules by running
// the transaction messages using the statedb and applying any rewards to both
// the processor (coinbase) and any included uncles.
//
// Process returns the receipts and logs accumulated during the process and
// returns the amount of gas that was used in the process. If any of the
// transactions failed to execute due to insufficient gas it will return an error.
func (p *StateProcessor) Process(block *types.Block, statedb *state.StateDB) (types.Receipts, []*types.Log, *big.Int, error) {
	var (
		receipts     types.Receipts
		receipt      *types.Receipt
		errs         error
		totalUsedGas = big.NewInt(0)
		header       = block.Header()
		allLogs      []*types.Log
		gp           = new(GasPool).AddGas(block.GasLimit())
	)
	bNewVersion := block.Number().Uint64() > consensus.StageNumberIV
	synsigner := types.MakeSigner(p.config)
	go func(txs types.Transactions) {
		for _, tx := range txs {
			types.ASynSender(synsigner, tx)
		}
	}(block.Transactions())

	// Iterate over and process the individual transactions
	author,_ := p.engine.Author(block.Header())
	for i, tx := range block.Transactions() {
		statedb.Prepare(tx.Hash(), block.Hash(), i)
		//the tx without contract
<<<<<<< HEAD
		if bNewVersion {
			if (tx.To() == nil && len(tx.Data()) > 0) || len(statedb.GetCode(*tx.To())) > 0 {
				receipt, _, errs = ApplyTransaction(p.config, p.bc, nil, gp, statedb, header, tx, totalUsedGas)
				if errs != nil {
					types.Deletesynsinger(synsigner, tx)
					return nil, nil, nil, errs
				}
			} else {
				receipt, _, errs = ApplyTransactionNonContract(p.config, p.bc, nil, gp, statedb, header, tx, totalUsedGas)
				if errs != nil {
					types.Deletesynsinger(synsigner, tx)
					return nil, nil, nil, errs
				}
			}
		} else {
			if len(tx.Data()) > 0 {
				receipt, _, errs = ApplyTransaction(p.config, p.bc, nil, gp, statedb, header, tx, totalUsedGas)
				if errs != nil {
					types.Deletesynsinger(synsigner, tx)
					return nil, nil, nil, errs
				}
			} else {
				receipt, _, errs = ApplyTransactionNonContract(p.config, p.bc, nil, gp, statedb, header, tx, totalUsedGas)
				if errs != nil {
					types.Deletesynsinger(synsigner, tx)
					return nil, nil, nil, errs
				}
=======
		if (tx.To() == nil || len(statedb.GetCode(*tx.To())) > 0) && len(tx.Data()) > 0 {
			receipt, _, errs = ApplyTransactionNonFinallize(p.config, p.bc, &author, gp, statedb, header, tx, totalUsedGas)
			if errs != nil {
				return nil, nil, nil, errs
			}
		} else {
			receipt, _, errs = ApplyTransactionNonContractNonFinallize(p.config, p.bc, &author, gp, statedb, header, tx, totalUsedGas)
			if errs != nil {
				return nil, nil, nil, errs
>>>>>>> 4f1e5b9a
			}
		}

		receipts = append(receipts, receipt)
		allLogs = append(allLogs, receipt.Logs...)
	}

	a1 := time.Now().UnixNano()/1000/1000
	ApplyTransactionFinalize(statedb)
	a2 := time.Now().UnixNano()/1000/1000
	log.Debug("block process Finalize", "cost time(ms)", a2-a1)

	// Finalize the block, applying any consensus engine specific extras (e.g. block rewards)
	s1 := time.Now().UnixNano() / 1000 / 1000
	_, errfinalize := p.engine.Finalize(p.bc, header, statedb, block.Transactions(), block.Uncles(), receipts)
	s2 := time.Now().UnixNano() / 1000 / 1000
	log.Debug("block process--Finalize", "cost time(ms)", s2-s1)
	if nil != errfinalize {
		return nil, nil, nil, errfinalize
	}

	return receipts, allLogs, totalUsedGas, nil
}

// ApplyTransaction attempts to apply a transaction to the given state database
// and uses the input parameters for its environment. It returns the receipt
// for the transaction, gas used and an error if the transaction failed,
// indicating the block was invalid.
func ApplyTransaction(config *config.ChainConfig, bc *BlockChain, author *common.Address, gp *GasPool, statedb *state.StateDB, header *types.Header, tx *types.Transaction, usedGas *big.Int) (*types.Receipt, *big.Int, error) {
	msg, err := tx.AsMessage(types.MakeSigner(config))
	if err != nil {
		log.Error("Asmessage err", "err", err)
		return nil, nil, err
	}
	cfg := evm.Config{}
	// Create a new context to be used in the EVM environment
	context := hvm.NewEVMContext(msg, header, bc, author)
	// Create a new environment which holds all relevant information
	// about the transaction and calling mechanisms.
	vmenv := evm.NewEVM(context, statedb, config, cfg)
	// Apply the transaction to the current state (included in the env)
	_, gas, failed, err := ApplyMessage(vmenv, msg, gp)
	if err != nil {
		log.Error("ApplyMessage err", "err", err)
		return nil, nil, err
	}

	// Update the state with pending changes
	var root []byte

	statedb.Finalise(true)

	usedGas.Add(usedGas, gas)

	// Create a new receipt for the transaction, storing the intermediate root and gas used by the tx
	// based on the eip phase, we're passing wether the root touch-delete accounts.
	receipt := types.NewReceipt(root, failed, usedGas)
	receipt.TxHash = tx.Hash()
	receipt.GasUsed = new(big.Int).Set(gas)
	// if the transaction created a contract, store the creation address in the receipt.
	if msg.To() == nil {
		receipt.ContractAddress = crypto.CreateAddress(vmenv.Context.Origin, tx.Nonce())
	}

	// Set the receipt logs and create a bloom for filtering
	receipt.Logs = statedb.GetLogs(tx.Hash())
	receipt.Bloom = types.CreateBloom(types.Receipts{receipt})

	return receipt, gas, err
}

// ApplyTransaction attempts to apply a transaction to the given state database
// and uses the input parameters for its environment. It returns the receipt
// for the transaction, gas used and an error if the transaction failed,
// indicating the block was invalid.
func ApplyTransactionNonContract(config *config.ChainConfig, bc *BlockChain, author *common.Address, gp *GasPool, statedb *state.StateDB, header *types.Header, tx *types.Transaction, usedGas *big.Int) (*types.Receipt, *big.Int, error) {
	msg, err := tx.AsMessage(types.MakeSigner(config))
	if err != nil {
		log.Error("Asmessage err", "err", err)
		return nil, nil, err
	}

	// Apply the transaction to the current state (included in the env)
	_, gas, failed, err := ApplyMessageNonContract(msg, bc, author, gp, statedb, header)
	if err != nil {
		log.Error("ApplyMessageNonContract err", "err", err)
		return nil, nil, err
	}

	// Update the state with pending changes
	var root []byte

	statedb.Finalise(true)

	usedGas.Add(usedGas, gas)
	// Create a new receipt for the transaction, storing the intermediate root and gas used by the tx
	// based on the eip phase, we're passing wether the root touch-delete accounts.
	receipt := types.NewReceipt(root, failed, usedGas)
	if receipt == nil {
	}
	receipt.TxHash = tx.Hash()
	receipt.GasUsed = new(big.Int).Set(gas)
	if receipt == nil {
	}
	// Set the receipt logs and create a bloom for filtering
	receipt.Logs = statedb.GetLogs(tx.Hash())
	receipt.Bloom = types.CreateBloom(types.Receipts{receipt})
	if receipt == nil {
	}

	return receipt, gas, err
}


// ApplyTransaction attempts to apply a transaction to the given state database
// and uses the input parameters for its environment. It returns the receipt
// for the transaction, gas used and an error if the transaction failed,
// indicating the block was invalid.
func ApplyTransactionNonFinallize(config *config.ChainConfig, bc *BlockChain, author *common.Address, gp *GasPool, statedb *state.StateDB, header *types.Header, tx *types.Transaction, usedGas *big.Int) (*types.Receipt, *big.Int, error) {
	msg, err := tx.AsMessage(types.MakeSigner(config))
	if err != nil {
		log.Error("Asmessage err", "err", err)
		return nil, nil, err
	}
	cfg := evm.Config{}
	// Create a new context to be used in the EVM environment
	context := hvm.NewEVMContext(msg, header, bc, author)
	// Create a new environment which holds all relevant information
	// about the transaction and calling mechanisms.
	vmenv := evm.NewEVM(context, statedb, config, cfg)
	// Apply the transaction to the current state (included in the env)
	_, gas, failed, err := ApplyMessage(vmenv, msg, gp)
	if err != nil {
		log.Error("ApplyMessage err", "err", err)
		return nil, nil, err
	}

	// Update the state with pending changes
	var root []byte

	//statedb.Finalise(true)

	usedGas.Add(usedGas, gas)

	// Create a new receipt for the transaction, storing the intermediate root and gas used by the tx
	// based on the eip phase, we're passing wether the root touch-delete accounts.
	receipt := types.NewReceipt(root, failed, usedGas)
	receipt.TxHash = tx.Hash()
	receipt.GasUsed = new(big.Int).Set(gas)
	// if the transaction created a contract, store the creation address in the receipt.
	if msg.To() == nil {
		receipt.ContractAddress = crypto.CreateAddress(vmenv.Context.Origin, tx.Nonce())
	}

	// Set the receipt logs and create a bloom for filtering
	receipt.Logs = statedb.GetLogs(tx.Hash())
	receipt.Bloom = types.CreateBloom(types.Receipts{receipt})

	return receipt, gas, err
}

// ApplyTransaction attempts to apply a transaction to the given state database
// and uses the input parameters for its environment. It returns the receipt
// for the transaction, gas used and an error if the transaction failed,
// indicating the block was invalid.
func ApplyTransactionNonContractNonFinallize(config *config.ChainConfig, bc *BlockChain, author *common.Address, gp *GasPool, statedb *state.StateDB, header *types.Header, tx *types.Transaction, usedGas *big.Int) (*types.Receipt, *big.Int, error) {
	msg, err := tx.AsMessage(types.MakeSigner(config))
	if err != nil {
		log.Error("Asmessage err", "err", err)
		return nil, nil, err
	}

	// Apply the transaction to the current state (included in the env)
	_, gas, failed, err := ApplyMessageNonContract(msg, bc, author, gp, statedb, header)
	if err != nil {
		log.Error("ApplyMessageNonContract err", "err", err)
		return nil, nil, err
	}

	// Update the state with pending changes
	var root []byte

	//statedb.Finalise(true)

	usedGas.Add(usedGas, gas)
	// Create a new receipt for the transaction, storing the intermediate root and gas used by the tx
	// based on the eip phase, we're passing wether the root touch-delete accounts.
	receipt := types.NewReceipt(root, failed, usedGas)
	if receipt == nil {
	}
	receipt.TxHash = tx.Hash()
	receipt.GasUsed = new(big.Int).Set(gas)
	if receipt == nil {
	}
	// Set the receipt logs and create a bloom for filtering
	receipt.Logs = statedb.GetLogs(tx.Hash())
	receipt.Bloom = types.CreateBloom(types.Receipts{receipt})
	if receipt == nil {
	}

	return receipt, gas, err
}
func ApplyTransactionFinalize(statedb *state.StateDB) {
	statedb.Finalise(true)
}<|MERGE_RESOLUTION|>--- conflicted
+++ resolved
@@ -28,7 +28,6 @@
 	"github.com/hpb-project/go-hpb/consensus"
 	"github.com/hpb-project/go-hpb/hvm"
 	"github.com/hpb-project/go-hpb/hvm/evm"
-	"time"
 )
 
 // StateProcessor is a basic Processor, which takes care of transitioning
@@ -80,63 +79,39 @@
 	for i, tx := range block.Transactions() {
 		statedb.Prepare(tx.Hash(), block.Hash(), i)
 		//the tx without contract
-<<<<<<< HEAD
 		if bNewVersion {
 			if (tx.To() == nil && len(tx.Data()) > 0) || len(statedb.GetCode(*tx.To())) > 0 {
-				receipt, _, errs = ApplyTransaction(p.config, p.bc, nil, gp, statedb, header, tx, totalUsedGas)
+				receipt, _, errs = ApplyTransactionNonFinallize(p.config, p.bc, &author, gp, statedb, header, tx, totalUsedGas)
 				if errs != nil {
-					types.Deletesynsinger(synsigner, tx)
 					return nil, nil, nil, errs
 				}
 			} else {
-				receipt, _, errs = ApplyTransactionNonContract(p.config, p.bc, nil, gp, statedb, header, tx, totalUsedGas)
+				receipt, _, errs = ApplyTransactionNonContractNonFinallize(p.config, p.bc, &author, gp, statedb, header, tx, totalUsedGas)
 				if errs != nil {
-					types.Deletesynsinger(synsigner, tx)
 					return nil, nil, nil, errs
 				}
 			}
 		} else {
 			if len(tx.Data()) > 0 {
-				receipt, _, errs = ApplyTransaction(p.config, p.bc, nil, gp, statedb, header, tx, totalUsedGas)
+				receipt, _, errs = ApplyTransactionNonFinallize(p.config, p.bc, &author, gp, statedb, header, tx, totalUsedGas)
 				if errs != nil {
-					types.Deletesynsinger(synsigner, tx)
 					return nil, nil, nil, errs
 				}
 			} else {
-				receipt, _, errs = ApplyTransactionNonContract(p.config, p.bc, nil, gp, statedb, header, tx, totalUsedGas)
+				receipt, _, errs = ApplyTransactionNonContractNonFinallize(p.config, p.bc, &author, gp, statedb, header, tx, totalUsedGas)
 				if errs != nil {
-					types.Deletesynsinger(synsigner, tx)
 					return nil, nil, nil, errs
 				}
-=======
-		if (tx.To() == nil || len(statedb.GetCode(*tx.To())) > 0) && len(tx.Data()) > 0 {
-			receipt, _, errs = ApplyTransactionNonFinallize(p.config, p.bc, &author, gp, statedb, header, tx, totalUsedGas)
-			if errs != nil {
-				return nil, nil, nil, errs
-			}
-		} else {
-			receipt, _, errs = ApplyTransactionNonContractNonFinallize(p.config, p.bc, &author, gp, statedb, header, tx, totalUsedGas)
-			if errs != nil {
-				return nil, nil, nil, errs
->>>>>>> 4f1e5b9a
 			}
 		}
 
 		receipts = append(receipts, receipt)
 		allLogs = append(allLogs, receipt.Logs...)
 	}
-
-	a1 := time.Now().UnixNano()/1000/1000
 	ApplyTransactionFinalize(statedb)
-	a2 := time.Now().UnixNano()/1000/1000
-	log.Debug("block process Finalize", "cost time(ms)", a2-a1)
 
 	// Finalize the block, applying any consensus engine specific extras (e.g. block rewards)
-	s1 := time.Now().UnixNano() / 1000 / 1000
-	_, errfinalize := p.engine.Finalize(p.bc, header, statedb, block.Transactions(), block.Uncles(), receipts)
-	s2 := time.Now().UnixNano() / 1000 / 1000
-	log.Debug("block process--Finalize", "cost time(ms)", s2-s1)
-	if nil != errfinalize {
+	if _, errfinalize := p.engine.Finalize(p.bc, header, statedb, block.Transactions(), block.Uncles(), receipts); nil != errfinalize {
 		return nil, nil, nil, errfinalize
 	}
 
