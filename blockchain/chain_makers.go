--- conflicted
+++ resolved
@@ -87,11 +87,7 @@
 	var err error
 
 	if (tx.To() == nil && len(tx.Data()) > 0) || (tx.To() != nil && len(b.statedb.GetCode(*tx.To())) > 0) {
-<<<<<<< HEAD
-		receipt, _, err = ApplyTransaction(b.config, bc, &b.header.Coinbase, b.gasPool, b.statedb, b.header, tx, b.header.GasUsed)
-=======
 		_, receipt, _, err = ApplyTransaction(b.config, bc, &b.header.Coinbase, b.gasPool, b.statedb, b.header, tx, b.header.GasUsed)
->>>>>>> 3d8f848d
 		if err != nil {
 
 		}
