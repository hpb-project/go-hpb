--- conflicted
+++ resolved
@@ -114,11 +114,7 @@
 	}
 
 	if st.native {
-<<<<<<< HEAD
-		log.Error("--------------------------------------st.native is not null------------------------------------------")
-=======
 		//log.Error("--------------------------------------st.native is not null------------------------------------------")
->>>>>>> 36d0d559
 		ret, _, gasUsed, failed, err := st.TransitionOnNative()
 		return ret, gasUsed, failed, err
 	} else {
