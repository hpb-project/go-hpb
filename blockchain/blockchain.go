--- conflicted
+++ resolved
@@ -121,7 +121,6 @@
 	return bcInstance
 }
 
-<<<<<<< HEAD
 func (bc *BlockChain) startChainByBlockNubmer(num uint64) error {
 	// Restore the last known head block
 	head := GetHeadBlockHash(bc.chainDb)
@@ -141,27 +140,17 @@
 		return nil
 	}
 
-=======
-func (bc *BlockChain) StartChainByBlockNubmer(num uint64) error {
->>>>>>> 9a1f70b9
 	block := bc.GetBlockByNumber(num)
 	// Make sure the state associated with the block is available
 	if _, err := state.New(block.Root(), bc.stateCache); err != nil {
 		// Dangling block without a state associated, init from scratch
-<<<<<<< HEAD
-		log.warn("Head state missing, repairing chain", "number", block.Number(), "hash", block.Hash())
-=======
 		log.Warn("Head state missing, repairing chain", "number", block.Number(), "hash", block.Hash())
->>>>>>> 9a1f70b9
 		if err := bc.repair(&block); err != nil {
 			return err
 		}
 	}
-<<<<<<< HEAD
 	bc.currentBlock = block
 	bc.currentFastBlock = block
-=======
->>>>>>> 9a1f70b9
 
 	return bc.SetHead(block.NumberU64())
 }
@@ -182,11 +171,7 @@
 	}
 }
 
-<<<<<<< HEAD
 func (bc *BlockChain) InitWithEngine(engine consensus.Engine, startNum uint64) (*BlockChain, error) {
-=======
-func (bc *BlockChain) InitWithEngine(engine consensus.Engine) (*BlockChain, error) {
->>>>>>> 9a1f70b9
 	bc.engine = engine
 	bc.SetValidator(NewBlockValidator(bc.config, bc, engine))
 	bc.SetProcessor(NewStateProcessor(bc.config, bc, engine))
