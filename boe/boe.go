--- conflicted
+++ resolved
@@ -149,8 +149,6 @@
 */
 import "C"
 import (
-	"bytes"
-	"errors"
 	"fmt"
 	"github.com/hpb-project/go-hpb/common/crypto"
 	"github.com/hpb-project/go-hpb/common/log"
@@ -445,8 +443,6 @@
 	return v, ErrInitFailed
 }
 
-<<<<<<< HEAD
-=======
 // get boe real random.
 func (boe *BoeHandle) GetRandom() []byte {
 	var ran = make([]byte, 32)
@@ -455,7 +451,6 @@
 }
 
 // get boe id
->>>>>>> 3d8f848d
 func (boe *BoeHandle) GetBoeId() (string, error) {
 	var sn string
 	ret := C.boe_get_boesn((*C.uchar)(unsafe.Pointer(&sn)))
