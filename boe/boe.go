--- conflicted
+++ resolved
@@ -199,11 +199,11 @@
 }
 
 var (
-	boeHandle  = &BoeHandle{boeInit: false, rpFunc: nil, maxThNum: 2}
-	soft_cnt   uint32
-	hard_cnt   uint32
-	async_call uint32
-	sync_call  uint32
+    boeHandle                = &BoeHandle{ boeInit:false, rpFunc:nil, maxThNum:2}
+    soft_cnt                 uint32
+    hard_cnt                 uint32
+    async_call               uint32
+    sync_call                uint32
 )
 
 func BoeGetInstance() *BoeHandle {
@@ -338,29 +338,29 @@
 	}
 }
 
-func (boe *BoeHandle) performance() {
-	duration := time.Second * 1
-	timer := time.NewTimer(duration)
-	defer timer.Stop()
-
-	soft_cnt = 0
-	hard_cnt = 0
-	for {
-		timer.Reset(duration)
-		select {
-		case <-timer.C:
-			if !boe.bcontinue {
-				return
-			}
-			if soft_cnt > 0 || hard_cnt > 0 {
-				log.Debug("boe performance", "hard_cnt", hard_cnt, "soft_cnt", soft_cnt, "async_call", async_call, "sync_call", sync_call)
-			}
-			soft_cnt = 0
-			hard_cnt = 0
-			async_call = 0
-			sync_call = 0
-		}
-	}
+func (boe *BoeHandle) performance(){
+    duration := time.Second * 1
+    timer := time.NewTimer(duration)
+    defer timer.Stop()
+
+    soft_cnt = 0
+    hard_cnt = 0
+    for {
+        timer.Reset(duration)
+        select {
+        case <- timer.C:
+            if !boe.bcontinue {
+                return
+            }
+            if soft_cnt > 0 || hard_cnt > 0 {
+                log.Debug("boe performance","hard_cnt", hard_cnt, "soft_cnt", soft_cnt, "async_call", async_call, "sync_call", sync_call)
+            }
+            soft_cnt = 0
+            hard_cnt = 0
+            async_call = 0
+            sync_call = 0
+        }
+    }
 }
 func (boe *BoeHandle) Init() error {
 	if boe.bcontinue {
@@ -555,18 +555,18 @@
 }
 
 func (boe *BoeHandle) ASyncValidateSign(txhash []byte, hash []byte, r []byte, s []byte, v byte) error {
-	async_call = async_call + 1
-	if (async_call >= 100) && (async_call%2 == 0) {
-		rs := RecoverPubkey{TxHash: make([]byte, 32), Hash: make([]byte, 32), Sig: make([]byte, 65), Pub: make([]byte, 65)}
-		copy(rs.TxHash, txhash)
-		copy(rs.Hash, hash)
-		copy(rs.Sig[32-len(r):32], r)
-		copy(rs.Sig[64-len(s):64], s)
-		rs.Sig[64] = v
-		boe.postToSoft(&rs)
-
-		return nil
-	}
+    async_call = async_call + 1
+    if (async_call >= 100) && (async_call %2 == 0) {
+        rs := RecoverPubkey{TxHash:make([]byte, 32),Hash:make([]byte, 32), Sig:make([]byte, 65), Pub:make([]byte, 65)}
+        copy(rs.TxHash, txhash)
+        copy(rs.Hash, hash)
+        copy(rs.Sig[32-len(r):32], r)
+        copy(rs.Sig[64-len(s):64], s)
+        rs.Sig[64] = v
+        boe.postToSoft(&rs)
+
+        return nil
+    }
 
 	var (
 		m_sig   = make([]byte, 97)
@@ -597,30 +597,12 @@
 
 func (boe *BoeHandle) ValidateSign(hash []byte, r []byte, s []byte, v byte) ([]byte, error) {
 
-<<<<<<< HEAD
-	//var (
-	//    result = make([]byte, 65)
-	//    m_sig  = make([]byte, 97)
-	//    c_sig = (*C.uchar)(unsafe.Pointer(&m_sig[0]))
-	//)
-	//sync_call = sync_call + 1
-	//copy(m_sig[32-len(r):32], r)
-	//copy(m_sig[64-len(s):64], s)
-	//copy(m_sig[96-len(hash):96], hash)
-	//m_sig[96] = v
-
-	//c_ret := C.boe_valid_sign(c_sig, (*C.uchar)(unsafe.Pointer(&result[1])))
-	//if c_ret == C.BOE_OK {
-	//    result[0] = 4
-	//    return result,nil
-	//}
-=======
     //var (
     //    result = make([]byte, 65)
     //    m_sig  = make([]byte, 97)
     //    c_sig = (*C.uchar)(unsafe.Pointer(&m_sig[0]))
     //)
-
+	sync_call = sync_call + 1
     //copy(m_sig[32-len(r):32], r)
     //copy(m_sig[64-len(s):64], s)
     //copy(m_sig[96-len(hash):96], hash)
@@ -631,8 +613,6 @@
     //    result[0] = 4
     //    return result,nil
     //}
-    sync_call = sync_call + 1
->>>>>>> 4f1e5b9a
 
     return softRecoverPubkey(hash, r, s, v)
 }
