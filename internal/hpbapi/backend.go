// Copyright 2018 The go-hpb Authors
// Modified based on go-ethereum, which Copyright (C) 2014 The go-ethereum Authors.
//
// The go-hpb is free software: you can redistribute it and/or modify
// it under the terms of the GNU Lesser General Public License as published by
// the Free Software Foundation, either version 3 of the License, or
// (at your option) any later version.
//
// The go-hpb is distributed in the hope that it will be useful,
// but WITHOUT ANY WARRANTY; without even the implied warranty of
// MERCHANTABILITY or FITNESS FOR A PARTICULAR PURPOSE. See the
// GNU Lesser General Public License for more details.
//
// You should have received a copy of the GNU Lesser General Public License
// along with the go-hpb. If not, see <http://www.gnu.org/licenses/>.

// Package hpbapi implements the general Hpb API functions.
package hpbapi

import (
	"context"
	"math/big"

	accounts "github.com/hpb-project/go-hpb/account"
	bc "github.com/hpb-project/go-hpb/blockchain"
	"github.com/hpb-project/go-hpb/blockchain/state"
	hpbdb "github.com/hpb-project/go-hpb/blockchain/storage"
	"github.com/hpb-project/go-hpb/blockchain/types"
	"github.com/hpb-project/go-hpb/common"
	"github.com/hpb-project/go-hpb/config"
	"github.com/hpb-project/go-hpb/event/sub"
	"github.com/hpb-project/go-hpb/hvm/evm"
	"github.com/hpb-project/go-hpb/network/rpc"
	"github.com/hpb-project/go-hpb/synctrl"
)

// Backend interface provides the common API services (that are provided by
// both full and light clients) with access to necessary functions.
type Backend interface {
	// general Hpb API
	Downloader() *synctrl.Syncer
	ProtocolVersion() int
	SuggestPrice(ctx context.Context) (*big.Int, error)
	ChainDb() hpbdb.Database
	EventMux() *sub.TypeMux
	AccountManager() *accounts.Manager
<<<<<<< HEAD
	RPCGasCap() uint64 // global gas cap for hpbå_call over rpc: DoS protection
=======
	RPCGasCap() uint64 // global gas cap for eth_call over rpc: DoS protection
>>>>>>> 5febd407

	// BlockChain API
	SetHead(number uint64)
	HeaderByNumber(ctx context.Context, blockNr rpc.BlockNumber) (*types.Header, error)
	BlockByNumber(ctx context.Context, blockNr rpc.BlockNumber) (*types.Block, error)
	BlockByHash(ctx context.Context, hash common.Hash) (*types.Block, error)
	BlockByNumberOrHash(ctx context.Context, blockNrOrHash rpc.BlockNumberOrHash) (*types.Block, error)
	StateAndHeaderByNumber(ctx context.Context, blockNr rpc.BlockNumber) (*state.StateDB, *types.Header, error)
	StateAndHeaderByNumberOrHash(ctx context.Context, blockNrOrHash rpc.BlockNumberOrHash) (*state.StateDB, *types.Header, error)
	GetBlock(ctx context.Context, blockHash common.Hash) (*types.Block, error)
	GetReceipts(ctx context.Context, blockHash common.Hash) (types.Receipts, error)
	GetTd(blockHash common.Hash) *big.Int
	GetEVM(ctx context.Context, msg types.Message, state *state.StateDB, header *types.Header, vmCfg evm.Config) (*evm.EVM, func() error, error)
	SubscribeChainEvent(ch chan<- bc.ChainEvent) sub.Subscription
	SubscribeChainHeadEvent(ch chan<- bc.ChainHeadEvent) sub.Subscription
	SubscribeChainSideEvent(ch chan<- bc.ChainSideEvent) sub.Subscription

	// TxPool API
	SendTx(ctx context.Context, signedTx *types.Transaction) error
	GetPoolTransactions() (types.Transactions, error)
	GetPoolTransaction(txHash common.Hash) *types.Transaction
	GetPoolNonce(ctx context.Context, addr common.Address) (uint64, error)
	Stats() (pending int, queued int)
	TxPoolContent() (map[common.Address]types.Transactions, map[common.Address]types.Transactions)
	//SubscribeTxPreEvent(chan<- bc.TxPreEvent) sub.Subscription

	ChainConfig() *config.ChainConfig
	CurrentBlock() *types.Block
}

func GetAPIs(apiBackend Backend) []rpc.API {
	nonceLock := new(AddrLocker)
	return []rpc.API{
		{
			Namespace: "hpb",
			Version:   "1.0",
			Service:   NewPublicHpbAPI(apiBackend),
			Public:    true,
		}, {
			Namespace: "eth",
			Version:   "1.0",
			Service:   NewPublicHpbAPI(apiBackend),
			Public:    true,
		},
		{
			Namespace: "hpb",
			Version:   "1.0",
			Service:   NewPublicBlockChainAPI(apiBackend),
			Public:    true,
		}, {
			Namespace: "eth",
			Version:   "1.0",
			Service:   NewPublicBlockChainAPI(apiBackend),
			Public:    true,
		},
		{
			Namespace: "hpb",
			Version:   "1.0",
			Service:   NewPublicTransactionPoolAPI(apiBackend, nonceLock),
			Public:    true,
		}, {
			Namespace: "eth",
			Version:   "1.0",
			Service:   NewPublicTransactionPoolAPI(apiBackend, nonceLock),
			Public:    true,
		},
		{
			Namespace: "txpool",
			Version:   "1.0",
			Service:   NewPublicTxPoolAPI(apiBackend),
			Public:    true,
		}, {
			Namespace: "debug",
			Version:   "1.0",
			Service:   NewPublicDebugAPI(apiBackend),
			Public:    true,
		}, {
			Namespace: "debug",
			Version:   "1.0",
			Service:   NewPrivateDebugAPI(apiBackend),
		}, {
			Namespace: "hpb",
			Version:   "1.0",
			Service:   NewPublicAccountAPI(apiBackend.AccountManager()),
			Public:    true,
		}, {
			Namespace: "eth",
			Version:   "1.0",
			Service:   NewPublicAccountAPI(apiBackend.AccountManager()),
			Public:    true,
		}, {
			Namespace: "personal",
			Version:   "1.0",
			Service:   NewPrivateAccountAPI(apiBackend, nonceLock),
			Public:    false,
		},
	}
}<|MERGE_RESOLUTION|>--- conflicted
+++ resolved
@@ -44,11 +44,7 @@
 	ChainDb() hpbdb.Database
 	EventMux() *sub.TypeMux
 	AccountManager() *accounts.Manager
-<<<<<<< HEAD
-	RPCGasCap() uint64 // global gas cap for hpbå_call over rpc: DoS protection
-=======
 	RPCGasCap() uint64 // global gas cap for eth_call over rpc: DoS protection
->>>>>>> 5febd407
 
 	// BlockChain API
 	SetHead(number uint64)
