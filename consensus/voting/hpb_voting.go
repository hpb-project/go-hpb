--- conflicted
+++ resolved
@@ -40,7 +40,7 @@
 	if number < consensus.HpbNodeCheckpointInterval {
 		genesis := chain.GetHeaderByNumber(0)
 		hash := genesis.Hash()
-		
+
 		if snapcd, err := GetDataFromCacheAndDb(db, recents, signatures, config, hash); err == nil {
 			log.Debug("HPB_VOTING： Loaded voting Hpb Node Snap form cache and db", "number", number, "hash", hash)
 			return snapcd, err
@@ -88,20 +88,14 @@
 func GenGenesisSnap(db hpbdb.Database, recents *lru.ARCCache, signatures *lru.ARCCache, config *config.PrometheusConfig, chain consensus.ChainReader) (*snapshots.HpbNodeSnap, error) {
 
 	genesis := chain.GetHeaderByNumber(0)
-<<<<<<< HEAD
 	extra, err := types.BytesToExtraDetail(genesis.Extra)
 	if err != nil {
 		log.Error("GenGenesisSnap", "bytesToExtraDetail failed, error", err)
 		return nil, err
-=======
-	signers := make([]common.Address, (len(genesis.Extra)-consensus.ExtraVanity-consensus.ExtraSeal)/common.AddressLength)
-	for i := 0; i < len(signers); i++ {
-		copy(signers[i][:], genesis.Extra[consensus.ExtraVanity+i*common.AddressLength:consensus.ExtraVanity+(i+1)*common.AddressLength])
->>>>>>> 3d8f848d
 	}
 	signers := extra.GetNodes()
 	snap := snapshots.NewHistorysnap(config, signatures, 0, 0, genesis.Hash(), signers)
-	
+
 	if err := StoreDataToCacheAndDb(recents, db, snap, genesis.Hash()); err != nil {
 		return nil, err
 	}
