// Copyright 2018 The go-hpb Authors
// Modified based on go-ethereum, which Copyright (C) 2014 The go-ethereum Authors.
//
// The go-hpb is free software: you can redistribute it and/or modify
// it under the terms of the GNU Lesser General Public License as published by
// the Free Software Foundation, either version 3 of the License, or
// (at your option) any later version.
//
// The go-hpb is distributed in the hope that it will be useful,
// but WITHOUT ANY WARRANTY; without even the implied warranty of
// MERCHANTABILITY or FITNESS FOR A PARTICULAR PURPOSE. See the
// GNU Lesser General Public License for more details.
//
// You should have received a copy of the GNU Lesser General Public License
// along with the go-hpb. If not, see <http://www.gnu.org/licenses/>.
package prometheus

import (
	"bytes"
	"encoding/hex"
	"math/big"
	"sort"
	"sync"
	"time"

	"github.com/hpb-project/go-hpb/account"
	"github.com/hpb-project/go-hpb/blockchain/state"
	"github.com/hpb-project/go-hpb/blockchain/types"
	"github.com/hpb-project/go-hpb/common"
	"github.com/hpb-project/go-hpb/consensus"

	"github.com/hashicorp/golang-lru"
	"github.com/hpb-project/go-hpb/blockchain/storage"
	"github.com/hpb-project/go-hpb/common/log"
	"github.com/hpb-project/go-hpb/config"
	"github.com/hpb-project/go-hpb/consensus/snapshots"
	"github.com/hpb-project/go-hpb/consensus/voting"
	"github.com/hpb-project/go-hpb/network/p2p"
	"github.com/hpb-project/go-hpb/network/p2p/discover"
	"github.com/hpb-project/go-hpb/network/rpc"
	"github.com/hpb-project/go-hpb/node/db"

	//"strconv"
	"errors"
	"math"
	"strings"

	"github.com/hpb-project/go-hpb/account/abi"
	"github.com/hpb-project/go-hpb/boe"
	"github.com/hpb-project/go-hpb/common/crypto"
	"github.com/hpb-project/go-hpb/hvm/evm"
)

// constant parameter definition
const (
	checkpointInterval    = 1024 // voting interval
	inmemoryHistorysnaps  = 128
	inmemorySignatures    = 4096
	wiggleTime            = 1000 * time.Millisecond
	comCheckpointInterval = 2
	cadCheckpointInterval = 2
)

// Prometheus protocol constants.
var (
	epochLength   = uint64(30000)
	blockPeriod   = uint64(15)               // default block interval is 15 seconds
	uncleHash     = types.CalcUncleHash(nil) //
	diffInTurn    = big.NewInt(2)            // the node is in turn, and its diffcult number is 2
	diffNoTurn    = big.NewInt(1)            // the node is not in turn, and its diffcult number is 1
	reentryMux    sync.Mutex
	insPrometheus *Prometheus
)

type Prometheus struct {
	config *config.PrometheusConfig // Consensus config
	db     hpbdb.Database           // Database

	recents    *lru.ARCCache // the recent signature
	signatures *lru.ARCCache // the last signature

	proposals map[common.Address]bool // current proposals (hpb nodes)

	signer    common.Address
	randomStr string
	signFn    SignerFn       // Callback function
	lock      sync.RWMutex   // Protects the signerHash fields
	hboe      *boe.BoeHandle //boe handle for using boe
}

func New(config *config.PrometheusConfig, db hpbdb.Database) *Prometheus {

	conf := *config

	if conf.Epoch == 0 {
		conf.Epoch = epochLength
	}

	recents, _ := lru.NewARC(inmemoryHistorysnaps)
	signatures, _ := lru.NewARC(inmemorySignatures)

	return &Prometheus{
		config:     &conf,
		db:         db,
		recents:    recents,
		signatures: signatures,
		proposals:  make(map[common.Address]bool),
		hboe:       boe.BoeGetInstance(),
	}
}

// InstanceBlockChain returns the singleton of BlockChain.
func InstancePrometheus() *Prometheus {
	if nil == insPrometheus {
		reentryMux.Lock()
		if nil == insPrometheus {
			insPrometheus = New(&config.GetHpbConfigInstance().Prometheus, db.GetHpbDbInstance())
		}
		reentryMux.Unlock()
	}
	return insPrometheus
}

type SignerFn func(accounts.Account, []byte) ([]byte, error)

func (c *Prometheus) GetNextRand(lastrand []byte, number uint64) ([]byte, error) {
	if number < consensus.StageNumberV {
		return c.hboe.GetNextHash(lastrand)
	} else {
		return c.hboe.GetNextHash_v2(lastrand)
	}

}

// Prepare function for Block
func (c *Prometheus) PrepareBlockHeader(chain consensus.ChainReader, header *types.Header, state *state.StateDB) error {

	header.Nonce = types.BlockNonce{}
	number := header.Number.Uint64()

	parentnum := number - 1
	parentheader := chain.GetHeaderByNumber(parentnum)
	if parentheader == nil {
		return errors.New("-----PrepareBlockHeader parentheader------ is nil")
	}
	if len(parentheader.HardwareRandom) == 0 {
		return errors.New("---------- PrepareBlockHeader parentheader.HardwareRandom----------------- is nil")
	}
	extra, _ := types.BytesToExtraDetail(header.Extra)
	defer func() {
		header.Extra = extra.ToBytes()
	}()

	parentExtra, err := types.BytesToExtraDetail(parentheader.Extra)
	if err != nil {
		log.Error("PrepareBlockHeader", "Parentheader bytesToExtraDetail error", err)
	}

	if config.GetHpbConfigInstance().Node.TestMode == 1 || config.GetHpbConfigInstance().Network.RoleType == "synnode" {
		log.Debug("TestMode, using the gensis.json hardwarerandom")
		header.HardwareRandom = make([]byte, len(parentheader.HardwareRandom))
		copy(header.HardwareRandom, crypto.Keccak256(parentheader.HardwareRandom))
<<<<<<< HEAD
		//header.HardwareRandom[len(header.HardwareRandom)-1] = header.HardwareRandom[len(header.HardwareRandom)-1] + 1
		//set header hareware real random
		if header.Number.Uint64() >= consensus.StageNumberRND {
			HWRealRand := consensus.Gen32BRandom()
			log.Info("software gen real random value", "real random", common.Bytes2Hex(HWRealRand[:]))
			extra.SetRealRND(HWRealRand[:])
		}

		//if number > 1 {    //block 0 has no HWRealRnd, so from block 2 beginning set SignLastHWRealRnd
		//	//set last number header hardware real random signature
		//	header.SignLastHWRealRnd = make([]byte, len(parentheader.SignLastHWRealRnd))
		//	signer, signFn := c.signer, c.signFn
		//	hashHWRealRnd := sha3.NewKeccak256().Sum(parentheader.HWRealRnd)
		//	SignLastHWRealRnd, err := signFn(accounts.Account{Address: signer}, hashHWRealRnd)
		//	if err != nil {
		//		return err
		//	}
		//	log.Info("last number header hardware real random signature", "value", common.Bytes2Hex(SignLastHWRealRnd[:]))
		//	copy(header.SignLastHWRealRnd, SignLastHWRealRnd[:])
		//}
=======
>>>>>>> 3d8f848d
	} else {
		if c.hboe.HWCheck() {
			if parentheader.HardwareRandom == nil || len(parentheader.HardwareRandom) != 32 {
				log.Debug("parentheader.HardwareRandom is nil or length is not 32")
			}

			for {
				log.Debug("PrepareBlockHeader GetNextRand")
				if boehwrand, err := c.GetNextRand(parentheader.HardwareRandom, number); err != nil {
					log.Debug("PrepareBlockHeader GetNextRand failed.")
					if err == boe.ErrHashTimeLimited {
						time.Sleep(time.Millisecond * 500)
						continue
					} else {
						return err
					}
				} else {
					if len(boehwrand) != 0 {
						header.HardwareRandom = make([]byte, len(boehwrand))
						copy(header.HardwareRandom, boehwrand)
					} else {
						return errors.New("c.hboe.GetNextHash success but output random length is 0")
					}
				}
				break
			}

			//set header real random getting from boe
			if header.Number.Uint64() >= consensus.StageNumberRND {
				HWRealRand, err := c.hboe.GetRandom()
				if err != nil {
					log.Error("boe gen real random fail", "error", err)
					return err
				}
				log.Info("boe gen real random value", "real random", common.Bytes2Hex(HWRealRand[:]))
				extra.SetRealRND(HWRealRand[:])
			}
		} else {
			return errors.New("boe check fail")
		}
	}

	//block 0 has no HWRealRnd, so from block 1 beginning set SignLastHWRealRnd
	if config.GetHpbConfigInstance().Network.RoleType != "synnode" && number > consensus.StageNumberRND {
		//set last number header hardware real random signature
		signer, signFn := c.signer, c.signFn

		var hashHWRealRnd []byte
		//from 400 execute seed switch because block 0 has no SignLastHWRealRnd
		if number%200 == 0 {
			bigsignlsthwrnd := new(big.Int).SetBytes(parentExtra.GetSignedLastRND())
			bigsignlsthwrndmod := big.NewInt(0)
			bigsignlsthwrndmod.Mod(bigsignlsthwrnd, new(big.Int).SetInt64(int64(200)))

			var index = uint64(number - 200 + bigsignlsthwrndmod.Uint64())
			seedswitchheader := chain.GetHeaderByNumber(index)
			tmpExtra, _ := types.BytesToExtraDetail(seedswitchheader.Extra)
			hashHWRealRnd = tmpExtra.GetRealRND()
		} else {
			signRnd := parentExtra.GetSignedLastRND()
			hashHWRealRnd = signRnd[0:32]

		}

		SignLastHWRealRnd, err := signFn(accounts.Account{Address: signer}, hashHWRealRnd)
		if err != nil {
			log.Error("signFn failed.")
			return err
		}
		log.Info("last number header hardware real random signature", "value", common.Bytes2Hex(SignLastHWRealRnd[:]))
		extra.SetSignedLastRND(SignLastHWRealRnd[:])
	}

	snap, err := voting.GetHpbNodeSnap(c.db, c.recents, c.signatures, c.config, chain, number, header.ParentHash, nil)
	if err != nil {
		return err
	}
	SetNetNodeType(snap)

	if 0 == len(snap.Signers) {
		return errors.New("prepare header get hpbnodesnap success, but snap`s singers is 0")
	}
	header.Difficulty = diffNoTurn
	if number < consensus.StageNumberV {
		if _,inturn := snap.CalculateCurrentMinerorigin(new(big.Int).SetBytes(header.HardwareRandom).Uint64(), c.GetSinger()); inturn {
			header.Difficulty = diffInTurn
		}
	} else {
		//statistics the miners` addresses donnot care repeat address
		latestCheckPointNumber := uint64(math.Floor(float64(number/consensus.HpbNodeCheckpointInterval))) * consensus.HpbNodeCheckpointInterval
		log.Debug("chainGeneration ", "lastCheckoutPoint", latestCheckPointNumber, "current Number", number)
		var lastMiner common.Address

		var i = latestCheckPointNumber
		var retry = 5

		for i <= number {
			var chooseSet = common.Addresses{}
			for k,_ := range snap.Signers {
				if k != lastMiner {
					chooseSet = append(chooseSet,k)
				}
			}
			sort.Sort(chooseSet)

			if i < number {
				if oldHeader := chain.GetHeaderByNumber(i); oldHeader != nil {
					random := new(big.Int).SetBytes(oldHeader.HardwareRandom).Uint64()
					lastMiner,_ = snap.CalculateCurrentMiner(random, c.GetSinger(), chooseSet)
					log.Debug("PrepareHeader", "number",i, "random",hex.EncodeToString(oldHeader.HardwareRandom),"random",random,"lastMiner",lastMiner)
				} else {
					if retry > 0 {
						log.Debug("chainGetHeaderByNumber failed ", "number", i, "retrying",retry)
						retry--
						time.Sleep(time.Microsecond*100)
						continue
					} else {
						log.Debug("chainGetHeaderByNumber failed ", "number", i, "retry",retry)
						return errors.New("chainGetHeaderByNumber failed")
					}
				}
			} else {
				m,inturn := snap.CalculateCurrentMiner(new(big.Int).SetBytes(header.HardwareRandom).Uint64(), c.GetSinger(), chooseSet)
				log.Debug("PrepareHeader","current miner",m,"inturn",inturn, "random", hex.EncodeToString(header.HardwareRandom))
				if inturn {
					header.Difficulty = diffInTurn
				}
			}
			retry = 5
			i++
		}
	}

	if header.Difficulty == diffNoTurn {
		// check mine backup block.
		var chooseBackupMiner = 100
		if header.Number.Int64() > int64(chooseBackupMiner) {
			signersgenblks := make([]types.Header, 0, chooseBackupMiner)
			for i := uint64(0); i < uint64(chooseBackupMiner); i++ {
				oldHeader := chain.GetHeaderByNumber(number - i - 1)
				if oldHeader != nil {
					signersgenblks = append(signersgenblks, *oldHeader)
				}
			}
			if !snap.CalculateBackupMiner(header.Number.Uint64(), c.GetSinger(), signersgenblks) {
				return errors.New("Not in turn")
			}
		} else {
			return errors.New("Not in turn")
		}
	}

	c.lock.RLock()

	if cadWinner, nonce, err := c.GetSelectPrehp(state, chain, header, number, false); nil == err {

		if cadWinner == nil || len(cadWinner) != 2 {
			//if no peers, add itself Coinbase to CandAddress and ComdAddress, or when candidate nodes is less len(hpbsnap.signers), the zero address will become the hpb node
			header.CandAddress = header.Coinbase
			header.ComdAddress = header.Coinbase
			header.VoteIndex = new(big.Int).SetUint64(0)
		} else {
			header.CandAddress = cadWinner[0].Address
			header.VoteIndex = new(big.Int).SetUint64(cadWinner[0].VoteIndex)
			header.ComdAddress = cadWinner[1].Address
		}
		log.Trace(">>>>>>>>>>>>>header.CandAddress<<<<<<<<<<<<<<<<<", "addr", header.CandAddress, "number", number) //for test

		if nil == nonce {
			copy(header.Nonce[:], consensus.NonceDropVote)
		} else {
			if number > consensus.StageNumberIII {
				copy(header.Nonce[len(header.Nonce)-len(nonce):], nonce)
			} else {
				copy(header.Nonce[:], consensus.NonceDropVote)
			}
		}

	} else {
		c.lock.RUnlock()
		return err
	}
	c.lock.RUnlock()

<<<<<<< HEAD
	// 检查头部的组成情况
	//在投票周期的时候，放入全部的Address
=======
	// check the header
	if len(header.Extra) < consensus.ExtraVanity {
		header.Extra = append(header.Extra, bytes.Repeat([]byte{0x00}, consensus.ExtraVanity-len(header.Extra))...)
	}

	header.Extra = header.Extra[:consensus.ExtraVanity]

	// get all the hpb node address
>>>>>>> 3d8f848d
	if number%consensus.HpbNodeCheckpointInterval == 0 {
		extra.SetNodes(snap.GetHpbNodes())
	}

	header.MixDigest = common.Hash{}

	parent := chain.GetHeader(header.ParentHash, number-1)
	if parent == nil {
		return consensus.ErrUnknownAncestor
	}

	header.Time = new(big.Int).Add(parent.Time, new(big.Int).SetUint64(c.config.Period))

	if header.Time.Int64() < time.Now().Unix() {
		header.Time = big.NewInt(time.Now().Unix())
	}

	return nil
}

// generate blocks by giving the signature
func (c *Prometheus) GenBlockWithSig(chain consensus.ChainReader, block *types.Block, stop <-chan struct{}) (*types.Block, error) {
	header := block.Header()

	log.Info("HPB Prometheus Seal is starting")

	number := header.Number.Uint64()

	if number == 0 {
		return nil, consensus.ErrUnknownBlock
	}
	// For 0-period chains, refuse to seal empty blocks (no reward but would spin sealing)
	if c.config.Period == 0 && len(block.Transactions()) == 0 {
		return nil, consensus.ErrWaitTransactions
	}

	c.lock.RLock()
	signer, signFn := c.signer, c.signFn

	log.Debug("GenBlockWithSig signer's address", "signer", signer.Hex(), "number", number)

	c.lock.RUnlock()

	snap, err := voting.GetHpbNodeSnap(c.db, c.recents, c.signatures, c.config, chain, number, header.ParentHash, nil)

	SetNetNodeType(snap)

	if err != nil {
		return nil, err
	}

	if _, authorized := snap.Signers[signer]; !authorized {
		return nil, consensus.ErrUnauthorized
	}

	delay := time.Unix(header.Time.Int64(), 0).Sub(time.Now())
	if delay < 0 {
		delay = 0
		header.Time = big.NewInt(time.Now().Unix())
	}
	// set delay time for out-turn hpb nodes
	if header.Difficulty.Cmp(diffNoTurn) == 0 {
		//It's not our turn explicitly to sign, delay it a bit
		currentminer := new(big.Int).SetBytes(header.HardwareRandom).Uint64() % uint64(len(snap.Signers)) //miner position
		myoffset := snap.GetOffset(header.Number.Uint64(), signer)
		distance := int(math.Abs(float64(int64(myoffset) - int64(currentminer))))
		if distance > len(snap.Signers)/2 {
			distance = len(snap.Signers) - distance
		}
		delay = time.Second*time.Duration(c.config.Period*2) + time.Duration(distance)*wiggleTime
	}

	log.Debug("Waiting for slot to sign and propagate", "delay", common.PrettyDuration(delay), "number", number)

	select {
	case <-stop:
		return nil, nil
	case <-time.After(delay):
	}

	header.Coinbase = signer

	// signing to get the signature
	sighash, err := signFn(accounts.Account{Address: signer}, consensus.SigHash(header).Bytes())
	log.Info("chain_generation", "headerHash", hex.EncodeToString(consensus.SigHash(header).Bytes()), "sighash", hex.EncodeToString(sighash))
	if err != nil {
		return nil, err
	}

<<<<<<< HEAD
	//将签名后的结果返给到Extra中
	extra, err := types.BytesToExtraDetail(header.Extra)
	if err != nil {
		return nil, err
	}
	extra.SetSeal(sighash)
	header.Extra = common.CopyBytes(extra.ToBytes())
=======
	// put the signature result to the Extra field
	copy(header.Extra[len(header.Extra)-consensus.ExtraSeal:], sighash)
>>>>>>> 3d8f848d

	return block.WithSeal(header), nil
}

func SetNetNodeType(snapa *snapshots.HpbNodeSnap) error {
	addresses := snapa.GetHpbNodes()

	if p2p.PeerMgrInst().GetLocalType() == discover.PreNode || p2p.PeerMgrInst().GetLocalType() == discover.HpNode {
		newlocaltyp := discover.PreNode
		if flag := FindHpbNode(p2p.PeerMgrInst().DefaultAddr(), addresses); flag {
			newlocaltyp = discover.HpNode
		}
		if p2p.PeerMgrInst().GetLocalType() != newlocaltyp {
			p2p.PeerMgrInst().SetLocalType(newlocaltyp)
		}
	}

	peers := p2p.PeerMgrInst().PeersAll()
	for _, peer := range peers {
		switch peer.RemoteType() {
		case discover.PreNode:
			if flag := FindHpbNode(peer.Address(), addresses); flag {
				peer.SetRemoteType(discover.HpNode)
			}
		case discover.HpNode:
			if flag := FindHpbNode(peer.Address(), addresses); !flag {
				peer.SetRemoteType(discover.PreNode)
			}
		case discover.SynNode:
			if flag := FindHpbNode(peer.Address(), addresses); flag {
				peer.SetRemoteType(discover.HpNode)
			}
		default:
			break
		}
	}
	return nil
}

func FindHpbNode(address common.Address, addresses []common.Address) bool {
	for _, addresstemp := range addresses {
		if addresstemp == address {
			return true
		}
	}
	return false
}

// Authorize injects a private key into the consensus engine to mint new blocks
// with.
func (c *Prometheus) Authorize(signer common.Address, signFn SignerFn) {
	c.lock.Lock()
	defer c.lock.Unlock()

	c.signer = signer
	c.signFn = signFn
}

// retrieve the signer from the signature
func (c *Prometheus) Author(header *types.Header) (common.Address, error) {
	return consensus.Ecrecover(header, c.signatures)
}

func (c *Prometheus) Finalize(chain consensus.ChainReader, header *types.Header, state *state.StateDB, txs []*types.Transaction, uncles []*types.Header, receipts []*types.Receipt) (*types.Block, error) {
	err := c.CalculateRewards(chain, state, header, uncles)
	if err != nil {
		log.Info("CalculateRewards return", "info", err)
		if config.GetHpbConfigInstance().Node.TestMode != 1 && consensus.IgnoreRetErr != true {
			return nil, err
		}
	}
	header.Root = state.IntermediateRoot(true)
	header.UncleHash = types.CalcUncleHash(nil)
	return types.NewBlock(header, txs, nil, receipts), nil
}

func (c *Prometheus) CalculateRewards(chain consensus.ChainReader, state *state.StateDB, header *types.Header, uncles []*types.Header) error {
	if header.Number.Uint64()%consensus.HpbNodeCheckpointInterval != 0 && header.Number.Uint64() > consensus.StageNumberIV {
		log.Debug("CalculateRewards number is not 200 mulitple, do not reward", "number", header.Number)
		return nil
	}
	// Select the correct block reward based on chain progression
	var bigIntblocksoneyear = new(big.Int)
	secondsoneyesr := big.NewFloat(60 * 60 * 24 * 365)                         //seconds in one year
	secondsoneyesr.Quo(secondsoneyesr, big.NewFloat(float64(c.config.Period))) //blocks mined by miners in one year

	secondsoneyesr.Int(bigIntblocksoneyear) //from big.Float to big.Int

	bigrewards := big.NewFloat(float64(100000000 * 0.03)) //hpb coins additional issue one year
	bigrewards.Mul(bigrewards, big.NewFloat(float64(consensus.Nodenumfirst)))
	bigrewards.Quo(bigrewards, big.NewFloat(float64(consensus.Nodenumfirst)))

	bigIntblocksoneyearfloat := new(big.Float)
	bigIntblocksoneyearfloat.SetInt(bigIntblocksoneyear)      //from big.Int to big.Float
	A := bigrewards.Quo(bigrewards, bigIntblocksoneyearfloat) //calc reward mining one block

	if header.Number.Uint64() >= consensus.StageNumberIII {
		seconds := big.NewInt(0)
		tempheader := chain.GetHeader(header.ParentHash, header.Number.Uint64()-1)
		fromtime := tempheader.Time

		for l := 0; l < 200; l++ {
			tempheader = chain.GetHeader(tempheader.ParentHash, tempheader.Number.Uint64()-1)
		}

		seconds.Sub(fromtime, tempheader.Time)
		secondsfloat := big.NewFloat(0)
		secondsfloat.SetInt(seconds)
		if header.Number.Uint64() <= consensus.StageNumberIV {
			secondsfloat.Quo(secondsfloat, big.NewFloat(200))
		}

		A.Quo(A, big.NewFloat(float64(c.config.Period)))
		A.Mul(A, secondsfloat)
	}
	log.Trace("CalculateRewards calc reward mining one block", "hpb coin", A)

	//mul 2/3
	A.Mul(A, big.NewFloat(2))
	A.Quo(A, big.NewFloat(3))

	//new two vars using below codes
	var bigA23 = new(big.Float) //2/3 one block reward
	var bigA13 = new(big.Float) //1/3 one block reward
	bigA23.Set(A)
	bigA13.Set(A)
	if consensus.StageNumberVI < header.Number.Uint64() {
		bigA13.Quo(bigA13, big.NewFloat(200.0))
	}

	bighobBlockReward := A.Mul(A, big.NewFloat(0.35)) //reward hpb coin for hpb nodes

	ether2weis := big.NewInt(10)
	ether2weis.Exp(ether2weis, big.NewInt(18), nil) //one hpb coin to weis

	ether2weisfloat := new(big.Float)
	ether2weisfloat.SetInt(ether2weis)
	bighobBlockRewardwei := bighobBlockReward.Mul(bighobBlockReward, ether2weisfloat) //reward weis for hpb nodes

	number := header.Number.Uint64()
	if number == 0 {
		return consensus.ErrUnknownBlock
	}

	var hpsnap *snapshots.HpbNodeSnap
	var err error
	if number < consensus.StageNumberII {
		finalhpbrewards := new(big.Int)
		bighobBlockRewardwei.Int(finalhpbrewards) //from big.Float to big.Int
		state.AddBalance(header.Coinbase, finalhpbrewards)
	} else {
		if hpsnap, err = voting.GetHpbNodeSnap(c.db, c.recents, c.signatures, c.config, chain, number, header.ParentHash, nil); err == nil {
			bighobBlockRewardwei.Quo(bighobBlockRewardwei, big.NewFloat(float64(len(hpsnap.Signers))))
			finalhpbrewards := new(big.Int)
			bighobBlockRewardwei.Int(finalhpbrewards) //from big.Float to big.Int
			for _, v := range hpsnap.GetHpbNodes() {
				state.AddBalance(v, finalhpbrewards)
				log.Trace(">>>>>>>>>reward hpnode in the snapshot<<<<<<<<<<<<", "addr", v, "reward value", finalhpbrewards)
			}
		} else {
			return err
		}
	}

	if csnap, err := voting.GetCadNodeSnap(c.db, c.recents, chain, number, header.ParentHash); err == nil {
		if csnap != nil {
			if number < consensus.StageNumberII {
				bigA23.Mul(bigA23, big.NewFloat(0.65))
				canBlockReward := bigA23.Quo(bigA23, big.NewFloat(float64(len(csnap.VotePercents)))) //calc average reward coin part about cadidate nodes

				bigcadRewardwei := new(big.Float)
				bigcadRewardwei.SetInt(ether2weis)
				bigcadRewardwei.Mul(bigcadRewardwei, canBlockReward) //calc average reward weis part about candidate nodes

				cadReward := new(big.Int)
				bigcadRewardwei.Int(cadReward) //from big.Float to big.Int

				for caddress, _ := range csnap.VotePercents {
					state.AddBalance(caddress, cadReward) //reward every cad node average
				}
			} else if len(csnap.CanAddresses) > 0 {
				bigA23.Mul(bigA23, big.NewFloat(0.65))
				canBlockReward := bigA23.Quo(bigA23, big.NewFloat(float64(len(csnap.CanAddresses)))) //calc average reward coin part about cadidate nodes

				bigcadRewardwei := new(big.Float)
				bigcadRewardwei.SetInt(ether2weis)
				bigcadRewardwei.Mul(bigcadRewardwei, canBlockReward) //calc average reward weis part about candidate nodes

				cadReward := new(big.Int)
				bigcadRewardwei.Int(cadReward) //from big.Float to big.Int

				for _, caddress := range csnap.CanAddresses {
					state.AddBalance(caddress, cadReward) //reward every cad node average
					log.Trace("<<<<<<<<<<<<<<<reward prenode in the snapshot>>>>>>>>>>", "addr", caddress, "reward value", cadReward)
				}
			}

			if number%consensus.HpbNodeCheckpointInterval == 0 && number >= consensus.StageNumberII {
				var errreward error
				loopcount := 3
			GETCONTRACTLOOP:
				if errreward = c.rewardvotepercentcad(chain, header, state, bigA13, ether2weisfloat, csnap, hpsnap); errreward != nil {
					log.Info("rewardvotepercent get contract fail", "info", errreward)
					loopcount -= 1
					if 0 != loopcount {
						goto GETCONTRACTLOOP
					}
				}
				return errreward
			}
		}
	} else {
		return err
	}
	return nil
}

// API for the terminal
func (c *Prometheus) APIs(chain consensus.ChainReader) []rpc.API {
	return []rpc.API{{
		Namespace: "prometheus",
		Version:   "1.0",
		Service:   &API{chain: chain, prometheus: c},
		Public:    false,
	}}
}

func (c *Prometheus) rewardvotepercentcad(chain consensus.ChainReader, header *types.Header, state *state.StateDB, bigA13 *big.Float, ether2weisfloat *big.Float, csnap *snapshots.CadNodeSnap, hpsnap *snapshots.HpbNodeSnap) error {

	if csnap == nil {
		return errors.New("input param csnap is nil")
	}
	if hpsnap == nil {
		return errors.New("input param hpsnap is nil")
	}
	fechaddr := common.HexToAddress(consensus.Fechcontractaddr)
	context := evm.Context{
		CanTransfer: evm.CanTransfer,
		Transfer:    evm.Transfer,
		GetHash:     func(u uint64) common.Hash { return chain.GetHeaderByNumber(u).Hash() },
		Origin:      c.GetSinger(),
		Coinbase:    c.GetSinger(),
		BlockNumber: new(big.Int).Set(header.Number),
		Time:        new(big.Int).Set(header.Time),
		Difficulty:  new(big.Int).Set(header.Difficulty),
		GasLimit:    new(big.Int).Set(header.GasLimit),
		GasPrice:    new(big.Int).Set(big.NewInt(1000)),
	}
	cfg := evm.Config{}
	vmenv := evm.NewEVM(context, state, &config.GetHpbConfigInstance().BlockChain, cfg)
	fechABI, _ := abi.JSON(strings.NewReader(consensus.FechHpbBallotAddrABI))

	//get contract addr
	packres, err := fechABI.Pack("getContractAddr")
	resultaddr, err := vmenv.InnerCall(evm.AccountRef(c.GetSinger()), fechaddr, packres)
	if err != nil {
		log.Error("getContractAddr InnerCall fail", "err", err)
		return err
	} else {
		if resultaddr == nil || len(resultaddr) == 0 {
			return errors.New("return resultaddr is nil or length is 0")
		}
	}

	packres, _ = fechABI.Pack("getFunStr")
	resultfun, err := vmenv.InnerCall(evm.AccountRef(c.GetSinger()), fechaddr, packres)
	if err != nil {
		log.Error("getFunStr InnerCall fail", "err", err)
		return err
	} else {
		if resultfun == nil || len(resultfun) < 74 {
			return errors.New("getFunStr InnerCall success but result length is short")
		}
	}

	//use read contract addr and funstr get vote result
	var realaddr common.Address
	if (consensus.StageNumberVI < header.Number.Uint64()) && (header.Number.Uint64() < consensus.StageNumberVII) {
		realaddr = common.HexToAddress("0x2072f300c98539760be185b05b738f9e94d2e48a")
	} else {
		realaddr = common.BytesToAddress(resultaddr)
	}
	log.Debug("Get Real Address From Votes:", "realaddr", realaddr.String())

	funparamstr := new([8]byte)
	copy(funparamstr[:], resultfun[66:66+8])
	funparam := common.Hex2Bytes(string(funparamstr[:]))

	paramnum := big.NewInt(header.Number.Int64())
	bufparam := new(bytes.Buffer)
	bufparam.Write(funparam[:])
	pendingbc := new([32]byte)
	bufparam.Write(pendingbc[:32-len(paramnum.Bytes())])
	bufparam.Write(paramnum.Bytes())

	resultvote, err := vmenv.InnerCall(evm.AccountRef(c.GetSinger()), realaddr, bufparam.Bytes())
	vmenv.Cancel()
	if err != nil {
		log.Error("realaddr InnerCall fail", "err", err)
		return err
	}
	if resultvote == nil || len(resultvote) < 64+32+32+32+32 { //64 bytes + number1 + number2 + addrcounts + votes, at least have these bytes
		log.Debug("realaddr InnerCall success but result length is too short", "length", len(resultvote))
		return errors.New("realaddr InnerCall success but result length is too short")
	}
	resultvote = resultvote[64:]
	rewardsnum := consensus.HpbNodeCheckpointInterval //test

	addrbigcount := new(big.Int).SetBytes(resultvote[64 : 64+32])
	if len(resultvote) < int(64+32+32+addrbigcount.Uint64()*32) {
		return errors.New("1 return data length is not enough")
	}
	votebigcount := new(big.Int).SetBytes(resultvote[64+32+addrbigcount.Uint64()*32 : 64+32+32+addrbigcount.Uint64()*32])
	if len(resultvote) < int(64+32+32+addrbigcount.Uint64()*32+votebigcount.Uint64()*32) {
		return errors.New("2 return data length is not enough")
	}
	log.Debug("addr and vote peer count", "addrbigcount", addrbigcount.String(), "votebigcount", votebigcount.String())
	if addrbigcount.Cmp(votebigcount) != 0 {
		return errors.New("vote contract return addrs and votes number donnot match")
	}
	if addrbigcount.Uint64() == 0 {
		return nil
	}
	log.Debug("addr and vote peer count", "count", addrbigcount)

	voteres := make(map[common.Address]big.Int)
	for i := 0; i < int(addrbigcount.Int64()); i++ {
		var tempaddr common.Address
		tempaddr.SetBytes(resultvote[64+32+i*32 : 64+32+i*32+32])
		var tempvote big.Int
		tempvote.SetBytes(resultvote[64+32+(i+1+int(addrbigcount.Int64()))*32 : 64+32+(i+1+int(addrbigcount.Int64()))*32+32])
		voteres[tempaddr] = tempvote
	}
	VotePercents := make(map[common.Address]int64)
	for _, v := range csnap.CanAddresses {
		VotePercents[v] = 1
	}

	for addr := range voteres {
		_, ok1 := VotePercents[addr]
		_, ok2 := hpsnap.Signers[addr]
		if !ok1 && !ok2 {
			delete(voteres, addr)
		}
	}

	// get all the voting result
	votecounts := new(big.Int)
	for _, votes := range voteres {
		votecounts.Add(votecounts, &votes)
	}

	if votecounts.Cmp(big.NewInt(0)) == 0 {
		return nil
	}
	votecountsfloat := new(big.Float)
	votecountsfloat.SetInt(votecounts)

	bigA13.Quo(bigA13, big.NewFloat(2))
	bigA13.Mul(bigA13, ether2weisfloat)
	bigA13.Mul(bigA13, big.NewFloat(float64(rewardsnum))) //mul interval number

	for addr, votes := range voteres {
		tempaddrvotefloat := new(big.Float)
		tempreward := new(big.Int)
		tempaddrvotefloat.SetInt(&votes)
		tempaddrvotefloat.Quo(tempaddrvotefloat, votecountsfloat)
		tempaddrvotefloat.Mul(tempaddrvotefloat, bigA13)
		tempaddrvotefloat.Int(tempreward)
		state.AddBalance(addr, tempreward) //reward every cad node by vote percent
		log.Trace("++++++++++reward node with the vote contract++++++++++++", "addr", addr, "reward value", tempreward)
	}

	return nil
}

func (c *Prometheus) GetVoteRes(chain consensus.ChainReader, header *types.Header, state *state.StateDB) (error, *big.Int, map[common.Address]big.Int) {

	fechaddr := common.HexToAddress(consensus.Fechcontractaddr)
	context := evm.Context{
		CanTransfer: evm.CanTransfer,
		Transfer:    evm.Transfer,
		GetHash:     func(u uint64) common.Hash { return chain.GetHeaderByNumber(u).Hash() },
		Origin:      c.GetSinger(),
		Coinbase:    c.GetSinger(),
		BlockNumber: new(big.Int).Set(header.Number),
		Time:        new(big.Int).Set(header.Time),
		Difficulty:  new(big.Int).Set(header.Difficulty),
		GasLimit:    new(big.Int).Set(header.GasLimit),
		GasPrice:    new(big.Int).Set(big.NewInt(1000)),
	}
	cfg := evm.Config{}
	vmenv := evm.NewEVM(context, state, &config.GetHpbConfigInstance().BlockChain, cfg)
	fechABI, _ := abi.JSON(strings.NewReader(consensus.FechHpbBallotAddrABI))

	//get contract addr
	packres, err := fechABI.Pack("getContractAddr")
	resultaddr, err := vmenv.InnerCall(evm.AccountRef(c.GetSinger()), fechaddr, packres)
	if err != nil {
		log.Error("getContractAddr InnerCall fail", "err", err)
		return err, nil, nil
	} else {
		if resultaddr == nil || len(resultaddr) == 0 {
			return errors.New("return resultaddr is nil or length is 0"), nil, nil
		}
	}

	packres, _ = fechABI.Pack("getFunStr")
	resultfun, err := vmenv.InnerCall(evm.AccountRef(c.GetSinger()), fechaddr, packres)
	if err != nil {
		log.Error("getFunStr InnerCall fail", "err", err)
		return err, nil, nil
	} else {
		if resultfun == nil || len(resultfun) < 74 {
			return errors.New("getFunStr InnerCall success but result length is short"), nil, nil
		}
	}

	//use read contract addr and funstr get vote result
	var realaddr common.Address
	if (consensus.StageNumberVI < header.Number.Uint64()) && (header.Number.Uint64() < consensus.StageNumberVII) {
		realaddr = common.HexToAddress("0x2072f300c98539760be185b05b738f9e94d2e48a")
	} else {
		realaddr = common.BytesToAddress(resultaddr)
	}
	log.Debug("Get Real Address From VoteRes:", "realaddr", realaddr.String())

	funparamstr := new([8]byte)
	copy(funparamstr[:], resultfun[66:66+8])
	funparam := common.Hex2Bytes(string(funparamstr[:]))

	paramnum := big.NewInt(header.Number.Int64())
	bufparam := new(bytes.Buffer)
	bufparam.Write(funparam[:])
	pendingbc := new([32]byte)
	bufparam.Write(pendingbc[:32-len(paramnum.Bytes())])
	bufparam.Write(paramnum.Bytes())

	resultvote, err := vmenv.InnerCall(evm.AccountRef(c.GetSinger()), realaddr, bufparam.Bytes())
	vmenv.Cancel()
	if err != nil {
		log.Error("realaddr InnerCall fail", "err", err)
		return err, nil, nil
	}
	if resultvote == nil || len(resultvote) < 64+32+32+32+32 { //64 bytes + number1 + number2 + addrcounts + votes, at least have these bytes
		return errors.New("realaddr InnerCall success but result length is too short"), nil, nil
	}
	resultvote = resultvote[64:]

	addrbigcount := new(big.Int).SetBytes(resultvote[64 : 64+32])
	if len(resultvote) < int(64+32+32+addrbigcount.Uint64()*32) {
		return errors.New("1 return data length is not enough"), nil, nil
	}
	votebigcount := new(big.Int).SetBytes(resultvote[64+32+addrbigcount.Uint64()*32 : 64+32+32+addrbigcount.Uint64()*32])
	if len(resultvote) < int(64+32+32+addrbigcount.Uint64()*32+votebigcount.Uint64()*32) {
		return errors.New("2 return data length is not enough"), nil, nil
	}
	if addrbigcount.Cmp(votebigcount) != 0 {
		return errors.New("vote contract return addrs and votes number donnot match"), nil, nil
	}
	if addrbigcount.Uint64() == 0 {
		return nil, nil, nil
	}

	voteres := make(map[common.Address]big.Int)
	for i := 0; i < int(addrbigcount.Int64()); i++ {
		var tempaddr common.Address
		tempaddr.SetBytes(resultvote[64+32+i*32 : 64+32+i*32+32])
		var tempvote big.Int
		tempvote.SetBytes(resultvote[64+32+(i+1+int(addrbigcount.Int64()))*32 : 64+32+(i+1+int(addrbigcount.Int64()))*32+32])
		voteres[tempaddr] = tempvote
	}

	//获取所有cad的总票数
	votecounts := new(big.Int)
	for _, votes := range voteres {
		votecounts.Add(votecounts, &votes)
	}

	if votecounts.Cmp(big.NewInt(0)) == 0 {
		return nil, nil, nil
	}
	log.Trace(">>>>>>>>>>>>>>get vote result<<<<<<<<<<<<<<<<<", "value", voteres)

	return nil, votecounts, voteres
}

//input number, return key is commonAddress, order is value
func (c *Prometheus) GetBandwithRes(addrlist []common.Address, chain consensus.ChainReader, number uint64) (map[common.Address]int, error) {

	if number < consensus.NumberBackBandwith {
		return nil, nil
	}

	var bCalcZero = true
	if number < consensus.StageNumberIV {
		bCalcZero = false
	}

	mapaddrbandwithres := make(map[common.Address]*BandWithStatics)
	for i := number - consensus.NumberBackBandwith; i < number-100; i++ {
		if nil == chain.GetHeaderByNumber(i) {
			log.Warn("GetBandwithRes GetHeaderByNumber fail", "nmuber", i)
			return nil, errors.New("GetBandwithRes GetHeaderByNumber fail")
		}
		//statistics prehp node bandwith
		tempaddr1 := chain.GetHeaderByNumber(i).CandAddress
		tempBandwith1 := chain.GetHeaderByNumber(i).Nonce[6]
		if 0xff != tempBandwith1 {
			if 0 != tempBandwith1 || bCalcZero {
				if v, ok := mapaddrbandwithres[tempaddr1]; !ok {
					mapaddrbandwithres[tempaddr1] = &BandWithStatics{uint64(tempBandwith1), 1}
				} else {
					v.AverageValue = (v.AverageValue*v.Num + uint64(tempBandwith1)) / (v.Num + 1)
					v.Num += 1
				}
			}
		}

		//statistics comaddress node bandwith
		tempaddr2 := chain.GetHeaderByNumber(i).ComdAddress
		tempBandwith2 := chain.GetHeaderByNumber(i).Nonce[7]
		if 0xff != tempBandwith2 {
			if 0 != tempBandwith2 || bCalcZero {
				if v, ok := mapaddrbandwithres[tempaddr2]; !ok {
					mapaddrbandwithres[tempaddr2] = &BandWithStatics{uint64(tempBandwith2), 1}
				} else {
					v.AverageValue = (v.AverageValue*v.Num + uint64(tempBandwith2)) / (v.Num + 1)
					v.Num += 1
				}
			}
		}
		log.Trace(">>>>>>>>>header     bandwith<<<<<<<<<<<<<<", "string CandAddress addr", common.Bytes2Hex(tempaddr1[:]), "bandwith", tempBandwith1, "string ComdAddress addr", common.Bytes2Hex(tempaddr2[:]), "bandwith", tempBandwith2)
	}

	for i := 0; i < len(addrlist); i++ {
		if _, ok := mapaddrbandwithres[addrlist[i]]; !ok {
			mapaddrbandwithres[addrlist[i]] = &BandWithStatics{0, 0}
		}
	}

	arrayaddrbandwith := make([]common.Address, 0, 151)
	for k, v := range mapaddrbandwithres {
		log.Trace(">>>>>>>>>bandwith<<<<<<<<<<<<<<", "string addr", common.Bytes2Hex(k[:]), "bandwithaverage", v.AverageValue)
		arrayaddrbandwith = append(arrayaddrbandwith, k)
	}

	arrayaddrlen := len(arrayaddrbandwith)
	for i := 0; i <= arrayaddrlen-1; i++ {
		for j := arrayaddrlen - 1; j >= i+1; j-- {
			if bytes.Compare(arrayaddrbandwith[j-1][:], arrayaddrbandwith[j][:]) < 0 {
				arrayaddrbandwith[j-1], arrayaddrbandwith[j] = arrayaddrbandwith[j], arrayaddrbandwith[j-1]
			}
		}
	}

	for i := 0; i <= arrayaddrlen-1; i++ {
		for j := arrayaddrlen - 1; j >= i+1; j-- {
			if mapaddrbandwithres[arrayaddrbandwith[j-1]].AverageValue < mapaddrbandwithres[arrayaddrbandwith[j]].AverageValue {
				arrayaddrbandwith[j-1], arrayaddrbandwith[j] = arrayaddrbandwith[j], arrayaddrbandwith[j-1]
			}
		}
	}

	mapintaddr := make(map[int][]common.Address)
	offset := 0
	tempaddrslice := make([]common.Address, 0, 151)
	tempaddrslice = append(tempaddrslice, arrayaddrbandwith[0])
	mapintaddr[0] = tempaddrslice

	//set map, key is int ,value is []addr
	for i := 1; i < len(arrayaddrbandwith); i++ {
		if mapv, ok := mapintaddr[offset]; ok {
			if mapaddrbandwithres[arrayaddrbandwith[i]].AverageValue == mapaddrbandwithres[arrayaddrbandwith[i-1]].AverageValue {
				mapv = append(mapv, arrayaddrbandwith[i])
				mapintaddr[offset] = mapv
			} else {
				offset++
				tempaddrslice := make([]common.Address, 0, 151)
				tempaddrslice = append(tempaddrslice, arrayaddrbandwith[i])
				mapintaddr[offset] = tempaddrslice
			}
		} else {
			tempaddrslice := make([]common.Address, 0, 151)
			tempaddrslice = append(tempaddrslice, arrayaddrbandwith[i])
			mapintaddr[offset] = tempaddrslice
		}
	}

	res := make(map[common.Address]int)
	for k, v := range mapintaddr {
		for _, addr := range v {
			res[addr] = k
		}
	}

	return res, nil
}

type BandWithStatics struct {
	AverageValue uint64
	Num          uint64
}

func (c *Prometheus) GetAllBalances(addrlist []common.Address, state *state.StateDB) (map[common.Address]big.Int, error) {

	if addrlist == nil || len(addrlist) == 0 || state == nil {
		return nil, consensus.ErrBadParam
	}

	mapBalance := make(map[common.Address]big.Int)
	arrayaddrwith := make([]common.Address, 0, len(addrlist))
	for _, v := range addrlist {
		arrayaddrwith = append(arrayaddrwith, v)
	}
	for _, v := range arrayaddrwith {
		mapBalance[v] = *state.GetBalance(v)
		log.Trace("GetBalanceRes ranking", "string addr", common.Bytes2Hex(v[:]), "state get", state.GetBalance(v))
	}
	return mapBalance, nil
}

/*
 *  GetAllBalancesByCoin
 *
 *  In:   addrlist  hpnode addresses from contract
		  coinlist  hpHolderCoin addresses from contract,Correspond addrlist by index
		  state     a pointer to stateDB
 *  Out:  mapBalance   hpnode address->hpHolderCoin address's balance
 *
 *  This function will get the balance of the coinaddress corresponding to the hpnode address.
 *  To separate Coinbase account and holdercoin address
*/
func (c *Prometheus) GetAllBalancesByCoin(addrlist []common.Address, coinlist []common.Address, state *state.StateDB) (map[common.Address]big.Int, error) {

	if addrlist == nil || len(addrlist) == 0 || state == nil || len(addrlist) != len(coinlist) {
		return nil, consensus.ErrBadParam
	}

	mapBalance := make(map[common.Address]big.Int)
	arrayaddrwith := make([]common.Address, 0, len(addrlist))
	for _, v := range addrlist {
		arrayaddrwith = append(arrayaddrwith, v)
	}
	for i, v := range arrayaddrwith {
		mapBalance[v] = *state.GetBalance(coinlist[i])
		log.Trace("GetBalanceRes ranking", "string addr", common.Bytes2Hex(v[:]), "state get", state.GetBalance(coinlist[i]))
	}
	return mapBalance, nil
}
func (c *Prometheus) GetRankingRes(voteres map[common.Address]big.Int, addrlist []common.Address) (map[common.Address]int, error) {

	if addrlist == nil || len(addrlist) == 0 {
		return nil, consensus.ErrBadParam
	}

	mapVotes := make(map[common.Address]*big.Int)
	arrayaddrwith := make([]common.Address, 0, len(addrlist))
	for _, v := range addrlist {
		arrayaddrwith = append(arrayaddrwith, v)
	}
	for _, v := range arrayaddrwith {
		if votes, ok := voteres[v]; ok {
			mapVotes[v] = &votes
		} else {
			mapVotes[v] = big.NewInt(0)
		}
		log.Trace("GetAllVoteRes ranking", "string addr", common.Bytes2Hex(v[:]), "votes", mapVotes[v])
	}

	arrayaddrlen := len(arrayaddrwith)
	for i := 0; i <= arrayaddrlen-1; i++ {
		for j := arrayaddrlen - 1; j >= i+1; j-- {
			if mapVotes[arrayaddrwith[j-1]].Cmp(mapVotes[arrayaddrwith[j]]) < 0 {
				arrayaddrwith[j-1], arrayaddrwith[j] = arrayaddrwith[j], arrayaddrwith[j-1]
			}
		}
	}

	mapintaddr := make(map[int][]common.Address)
	offset := 0
	tempaddrslice := make([]common.Address, 0, 151)
	tempaddrslice = append(tempaddrslice, arrayaddrwith[0])
	mapintaddr[0] = tempaddrslice

	//set map, key is int ,value is []addr
	for i := 1; i < len(arrayaddrwith); i++ {
		if mapv, ok := mapintaddr[offset]; ok {
			if mapVotes[arrayaddrwith[i]].Cmp(mapVotes[arrayaddrwith[i-1]]) == 0 {
				mapv = append(mapv, arrayaddrwith[i])
				mapintaddr[offset] = mapv
			} else {
				offset++
				tempaddrslice := make([]common.Address, 0, 151)
				tempaddrslice = append(tempaddrslice, arrayaddrwith[i])
				mapintaddr[offset] = tempaddrslice
			}
		} else {
			tempaddrslice := make([]common.Address, 0, 151)
			tempaddrslice = append(tempaddrslice, arrayaddrwith[i])
			mapintaddr[offset] = tempaddrslice
		}
	}

	res := make(map[common.Address]int)
	for k, v := range mapintaddr {
		for _, addr := range v {
			res[addr] = k
		}
	}

	return res, nil
}

func (c *Prometheus) GetSinger() common.Address {
	c.lock.RLock()
	defer c.lock.RUnlock()
	return c.signer
}

func (c *Prometheus) GetNodeinfoFromContract(chain consensus.ChainReader, header *types.Header, state *state.StateDB) (error, []p2p.HwPair) {

	fechaddr := common.HexToAddress(consensus.BootnodeInfoContractAddr)
	context := evm.Context{
		CanTransfer: evm.CanTransfer,
		Transfer:    evm.Transfer,
		GetHash:     func(u uint64) common.Hash { return chain.GetHeaderByNumber(u).Hash() },
		Origin:      c.GetSinger(),
		Coinbase:    c.GetSinger(),
		BlockNumber: new(big.Int).Set(header.Number),
		Time:        new(big.Int).Set(header.Time),
		Difficulty:  new(big.Int).Set(header.Difficulty),
		GasLimit:    new(big.Int).Set(header.GasLimit),
		GasPrice:    new(big.Int).Set(big.NewInt(1000)),
	}
	cfg := evm.Config{}
	vmenv := evm.NewEVM(context, state, &config.GetHpbConfigInstance().BlockChain, cfg)
	fechABI, _ := abi.JSON(strings.NewReader(consensus.BootnodeInfoContractABI))

	//get bootnode info "addr,cid,hid"
	packres, err := fechABI.Pack(consensus.BootnodeInfoContractMethodName)
	resultaddr, err := vmenv.InnerCall(evm.AccountRef(c.GetSinger()), fechaddr, packres)
	if err != nil {
		log.Error("get bootnode info from InnerCall fail", "err", err)
		return err, nil
	} else {
		if resultaddr == nil || len(resultaddr) == 0 {
			return errors.New("return bootnode info result is nil or length is 0"), nil
		}
	}

	var out struct {
		Coinbases []common.Address
		Cid1s     [][32]byte
		Cid2s     [][32]byte
		Hids      [][32]byte
	}

	err = fechABI.Unpack(&out, consensus.BootnodeInfoContractMethodName, resultaddr)

	n := len(out.Coinbases)
	if len(out.Coinbases) == 0 || n != len(out.Cid1s) || n != len(out.Hids) || n != len(out.Cid2s) {
		log.Error("return 4 parts do not match", "Coinbases", n, "Cid1s", len(out.Cid1s), "Cid2s", len(out.Cid2s), "Hids", len(out.Hids))
		return errors.New("contract return 4 parts length do not match"), nil
	}

	res := make([]p2p.HwPair, 0, 151)
	for i := 0; i < n; i++ {
		if bytes.Compare(out.Coinbases[i][:], common.Hex2Bytes("0000000000000000000000000000000000000000")) == 0 {
			continue
		}
		if bytes.Compare(out.Cid1s[i][:], common.Hex2Bytes("0000000000000000000000000000000000000000")) == 0 {
			continue
		}
		if bytes.Compare(out.Cid2s[i][:], common.Hex2Bytes("0000000000000000000000000000000000000000")) == 0 {
			continue
		}
		if bytes.Compare(out.Hids[i][:], common.Hex2Bytes("0000000000000000000000000000000000000000")) == 0 {
			continue
		}
		buff := new(bytes.Buffer)
		_, err1 := buff.Write(out.Cid1s[i][:])
		_, err2 := buff.Write(out.Cid2s[i][:])
		if err1 != nil || err2 != nil {
			log.Error("construct cid fail", "err1", err1, "err2", err2)
			return errors.New("construct cid fail"), nil
		}
		res = append(res, p2p.HwPair{Adr: "0x" + common.Bytes2Hex(out.Coinbases[i][:]), Cid: buff.Bytes(), Hid: out.Hids[i][:]})
	}

	return nil, res
}

func PreDealNodeInfo(pairs []p2p.HwPair) (error, []p2p.HwPair) {
	if nil == pairs {
		return consensus.Errnilparam, nil
	}
	res := make([]p2p.HwPair, 0, len(pairs))
	log.Trace("PrepareBlockHeader from p2p.PeerMgrInst().HwInfo() return", "value", pairs) //for test
	for i := 0; i < len(pairs); i++ {
		if len(pairs[i].Adr) != 0 {
			pairs[i].Adr = strings.Replace(pairs[i].Adr, " ", "", -1)
			res = append(res, pairs[i])
		}
	}
	if 0 == len(res) {
		return errors.New("input node info addr all zero"), nil
	}
	log.Trace(">>>>>>>>>>>>> PreDealNodeInfo <<<<<<<<<<<<<<<<", "res", res, "length", len(res))

	return nil, res
}

/*
 *  GetCoinAddressFromNewContract
 *
 *  This function will get all coinbase addresses and holdercoin addresses.
 *  coinbase address and holdercoin address correspond by index
 */
func (c *Prometheus) GetCoinAddressFromNewContract(chain consensus.ChainReader, header *types.Header, state *state.StateDB) (error, []common.Address, []common.Address) {

	fechaddr := common.HexToAddress(consensus.NewContractAddr)
	context := evm.Context{
		CanTransfer: evm.CanTransfer,
		Transfer:    evm.Transfer,
		GetHash:     func(u uint64) common.Hash { return chain.GetHeaderByNumber(u).Hash() },
		Origin:      c.GetSinger(),
		Coinbase:    c.GetSinger(),
		BlockNumber: new(big.Int).Set(header.Number),
		Time:        new(big.Int).Set(header.Time),
		Difficulty:  new(big.Int).Set(header.Difficulty),
		GasLimit:    new(big.Int).Set(header.GasLimit),
		GasPrice:    new(big.Int).Set(big.NewInt(1000)),
	}
	cfg := evm.Config{}
	vmenv := evm.NewEVM(context, state, &config.GetHpbConfigInstance().BlockChain, cfg)
	fechABI, _ := abi.JSON(strings.NewReader(consensus.NewContractABI))

	//get bootnode info "addr,cid,hid"
	packres, err := fechABI.Pack(consensus.NewContractMethod, big.NewInt(consensus.InvokeIndexThree))
	resultaddr, err := vmenv.InnerCall(evm.AccountRef(c.GetSinger()), fechaddr, packres)
	if err != nil {
		log.Error("GetCoinAddressFromNewContract fail", "err", err)
		return err, nil, nil
	} else {
		if resultaddr == nil || len(resultaddr) == 0 {
			return errors.New("return resultaddr is nil or length is 0"), nil, nil
		}
	}
	log.Debug("Innercall", "resultaddr", common.ToHex(resultaddr))

	var realcontract struct {
		contractAddr common.Address
		methodId     []byte
	}
	realcontract.contractAddr = common.BytesToAddress(resultaddr[12:32])
	realcontract.methodId = []byte(resultaddr[32:36])
	log.Debug("contractAddr", "contractaddr", realcontract.contractAddr)
	log.Debug("contractAddr", "methodId", common.ToHex(realcontract.methodId))

	result, err := vmenv.InnerCall(evm.AccountRef(c.GetSinger()), realcontract.contractAddr, realcontract.methodId)
	if err != nil {
		log.Error("getFunStr InnerCall fail", "err", err)
		return err, nil, nil
	} else {
		if result == nil || len(result) == 0 {
			return errors.New("return resultaddr is nil or length is 0"), nil, nil
		}
	}
	log.Debug("resultvote", "resultvote", common.ToHex(result))

	var out struct {
		Coinbases   []common.Address
		HolderAddrs []common.Address
	}
	fechABI, _ = abi.JSON(strings.NewReader(consensus.NewContractInterfaceABI))
	err = fechABI.Unpack(&out, consensus.NewfetchAllHolderAddrs, result)

	if len(out.Coinbases) == 0 || len(out.HolderAddrs) == 0 || len(out.Coinbases) != len(out.HolderAddrs) {
		log.Error("return 4 parts do not match", "len(Coinbases)", len(out.Coinbases))
		return errors.New("contract return 4 parts length do not match"), nil, nil
	}

	return nil, out.Coinbases, out.HolderAddrs
}

/*
 *  GetVoteResFromNewContract
 *
 *  This function will get voteresult by contract.
 */
func (c *Prometheus) GetVoteResFromNewContract(chain consensus.ChainReader, header *types.Header, state *state.StateDB) (error, map[common.Address]big.Int) {

	fechaddr := common.HexToAddress(consensus.NewContractAddr)
	context := evm.Context{
		CanTransfer: evm.CanTransfer,
		Transfer:    evm.Transfer,
		GetHash:     func(u uint64) common.Hash { return chain.GetHeaderByNumber(u).Hash() },
		Origin:      c.GetSinger(),
		Coinbase:    c.GetSinger(),
		BlockNumber: new(big.Int).Set(header.Number),
		Time:        new(big.Int).Set(header.Time),
		Difficulty:  new(big.Int).Set(header.Difficulty),
		GasLimit:    new(big.Int).Set(header.GasLimit),
		GasPrice:    new(big.Int).Set(big.NewInt(1000)),
	}
	cfg := evm.Config{}
	vmenv := evm.NewEVM(context, state, &config.GetHpbConfigInstance().BlockChain, cfg)
	fechABI, _ := abi.JSON(strings.NewReader(consensus.NewContractABI))

	//get contract addr
	packres, err := fechABI.Pack(consensus.NewContractMethod, big.NewInt(consensus.InvokeIndexTwo))
	resultaddr, err := vmenv.InnerCall(evm.AccountRef(c.GetSinger()), fechaddr, packres)
	if err != nil {
		log.Error("getContractAddr InnerCall fail", "err", err)
		return err, nil
	} else {
		if resultaddr == nil || len(resultaddr) == 0 {
			return errors.New("return resultaddr is nil or length is 0"), nil
		}
	}
	log.Debug("Innercall", "resultaddr", common.ToHex(resultaddr))

	var realcontract struct {
		contractAddr common.Address
		methodId     []byte
	}
	realcontract.contractAddr = common.BytesToAddress(resultaddr[12:32])
	realcontract.methodId = []byte(resultaddr[32:36])

	resultvote, err := vmenv.InnerCall(evm.AccountRef(c.GetSinger()), realcontract.contractAddr, realcontract.methodId)
	if err != nil {
		log.Error("getFunStr InnerCall fail", "err", err)
		return err, nil
	} else {
		if resultvote == nil || len(resultvote) == 0 {
			return errors.New("return resultaddr is nil or length is 0"), nil
		}
	}
	log.Trace("resultvote", "resultvote", common.ToHex(resultvote))
	var result struct {
		CandidateAddrs []common.Address
		Nums           []*big.Int
	}
	fechABI, _ = abi.JSON(strings.NewReader(consensus.NewContractInterfaceABI))
	err = fechABI.Unpack(&result, consensus.NewfetchAllVoteResult, resultvote)
	if len(result.CandidateAddrs) == 0 || len(result.Nums) == 0 || len(result.CandidateAddrs) != len(result.Nums) {
		log.Error("getVote err", "len(addrs)", len(result.CandidateAddrs), "len(nums)", len(result.Nums), "err", err)
		return nil, nil
	}
	voteres := make(map[common.Address]big.Int)
	for i := 0; i < len(result.CandidateAddrs); i++ {
		voteres[result.CandidateAddrs[i]] = *result.Nums[i]
	}

	log.Trace(">>>>>>>>>>>>>>get vote result<<<<<<<<<<<<<<<<<", "value", voteres)

	return nil, voteres
}

/*
 *  GetNodeinfoFromNewContract
 *
 *  This function will get all boenodes by contract.
 */
func (c *Prometheus) GetNodeinfoFromNewContract(chain consensus.ChainReader, header *types.Header, state *state.StateDB) (error, []p2p.HwPair) {

	fechaddr := common.HexToAddress(consensus.NewContractAddr)
	context := evm.Context{
		CanTransfer: evm.CanTransfer,
		Transfer:    evm.Transfer,
		GetHash:     func(u uint64) common.Hash { return chain.GetHeaderByNumber(u).Hash() },
		Origin:      c.GetSinger(),
		Coinbase:    c.GetSinger(),
		BlockNumber: new(big.Int).Set(header.Number),
		Time:        new(big.Int).Set(header.Time),
		Difficulty:  new(big.Int).Set(header.Difficulty),
		GasLimit:    new(big.Int).Set(header.GasLimit),
		GasPrice:    new(big.Int).Set(big.NewInt(1000)),
	}
	cfg := evm.Config{}
	vmenv := evm.NewEVM(context, state, &config.GetHpbConfigInstance().BlockChain, cfg)
	fechABI, _ := abi.JSON(strings.NewReader(consensus.NewContractABI))

	//get bootnode info "addr,cid,hid"
	packres, _ := fechABI.Pack(consensus.NewContractMethod, big.NewInt(consensus.InvokeIndexOne))
	log.Debug("GetNodeinfoFromNewContract", "packres", common.ToHex(packres))
	resultaddr, err := vmenv.InnerCall(evm.AccountRef(c.GetSinger()), fechaddr, packres)
	if err != nil {
		log.Error("GetNodeinfoFromNewContract bootnode info from InnerCall fail", "err", err)
		return err, nil
	} else {
		if resultaddr == nil || len(resultaddr) == 0 {
			log.Error("GetNodeinfoFromNewContract bootnode info from InnerCall fail", "err", err)
			return errors.New("return bootnode info result is nil or length is 0"), nil
		}
	}
	log.Debug("InnerCALL", "resultaddr", common.ToHex(resultaddr))
	var realcontract struct {
		contractAddr common.Address
		methodId     []byte
	}

	realcontract.contractAddr = common.BytesToAddress(resultaddr[12:32])
	realcontract.methodId = []byte(resultaddr[32:36])

	if err != nil || realcontract.contractAddr == consensus.Zeroaddr {
		log.Error("GetNodeinfoFromNewContract getcontractaddr", "err", err)
		return err, nil
	}
	resultaddr, err = vmenv.InnerCall(evm.AccountRef(c.GetSinger()), realcontract.contractAddr, realcontract.methodId)
	if err != nil {
		log.Error("GetNodeinfoFromNewContract bootnode info from InnerCall fail", "err", err)
		return err, nil
	} else {
		if resultaddr == nil || len(resultaddr) == 0 {
			log.Error("GetNodeinfoFromNewContract bootnode info from InnerCall fail", "err", err)
			return errors.New("return bootnode info result is nil or length is 0"), nil
		}
	}
	log.Trace("HPBInnerCALL", "resultaddr", common.ToHex(resultaddr))

	var out struct {
		Coinbases []common.Address
		Cid1s     [][32]byte
		Cid2s     [][32]byte
		Hids      [][32]byte
	}
	fechABI, _ = abi.JSON(strings.NewReader(consensus.NewContractInterfaceABI))
	err = fechABI.Unpack(&out, consensus.NewgetAllHpbNodes, resultaddr)

	n := len(out.Coinbases)
	if len(out.Coinbases) == 0 || n != len(out.Cid1s) || n != len(out.Hids) || n != len(out.Cid2s) {
		log.Error("return 4 parts do not match", "Coinbases", n, "Cid1s", len(out.Cid1s), "Cid2s", len(out.Cid2s), "Hids", len(out.Hids))
		return errors.New("contract return 4 parts length do not match"), nil
	}

	res := make([]p2p.HwPair, 0, 151)
	for i := 0; i < n; i++ {
		if bytes.Compare(out.Coinbases[i][:], common.Hex2Bytes("0000000000000000000000000000000000000000")) == 0 {
			continue
		}
		if bytes.Compare(out.Cid1s[i][:], common.Hex2Bytes("0000000000000000000000000000000000000000")) == 0 {
			continue
		}
		if bytes.Compare(out.Cid2s[i][:], common.Hex2Bytes("0000000000000000000000000000000000000000")) == 0 {
			continue
		}
		if bytes.Compare(out.Hids[i][:], common.Hex2Bytes("0000000000000000000000000000000000000000")) == 0 {
			continue
		}
		buff := new(bytes.Buffer)
		_, err1 := buff.Write(out.Cid1s[i][:])
		_, err2 := buff.Write(out.Cid2s[i][:])
		if err1 != nil || err2 != nil {
			log.Error("construct cid fail", "err1", err1, "err2", err2)
			return errors.New("construct cid fail"), nil
		}
		res = append(res, p2p.HwPair{Adr: "0x" + common.Bytes2Hex(out.Coinbases[i][:]), Cid: buff.Bytes(), Hid: out.Hids[i][:]})
	}

	return nil, res
}<|MERGE_RESOLUTION|>--- conflicted
+++ resolved
@@ -160,8 +160,6 @@
 		log.Debug("TestMode, using the gensis.json hardwarerandom")
 		header.HardwareRandom = make([]byte, len(parentheader.HardwareRandom))
 		copy(header.HardwareRandom, crypto.Keccak256(parentheader.HardwareRandom))
-<<<<<<< HEAD
-		//header.HardwareRandom[len(header.HardwareRandom)-1] = header.HardwareRandom[len(header.HardwareRandom)-1] + 1
 		//set header hareware real random
 		if header.Number.Uint64() >= consensus.StageNumberRND {
 			HWRealRand := consensus.Gen32BRandom()
@@ -169,20 +167,6 @@
 			extra.SetRealRND(HWRealRand[:])
 		}
 
-		//if number > 1 {    //block 0 has no HWRealRnd, so from block 2 beginning set SignLastHWRealRnd
-		//	//set last number header hardware real random signature
-		//	header.SignLastHWRealRnd = make([]byte, len(parentheader.SignLastHWRealRnd))
-		//	signer, signFn := c.signer, c.signFn
-		//	hashHWRealRnd := sha3.NewKeccak256().Sum(parentheader.HWRealRnd)
-		//	SignLastHWRealRnd, err := signFn(accounts.Account{Address: signer}, hashHWRealRnd)
-		//	if err != nil {
-		//		return err
-		//	}
-		//	log.Info("last number header hardware real random signature", "value", common.Bytes2Hex(SignLastHWRealRnd[:]))
-		//	copy(header.SignLastHWRealRnd, SignLastHWRealRnd[:])
-		//}
-=======
->>>>>>> 3d8f848d
 	} else {
 		if c.hboe.HWCheck() {
 			if parentheader.HardwareRandom == nil || len(parentheader.HardwareRandom) != 32 {
@@ -367,19 +351,8 @@
 	}
 	c.lock.RUnlock()
 
-<<<<<<< HEAD
 	// 检查头部的组成情况
 	//在投票周期的时候，放入全部的Address
-=======
-	// check the header
-	if len(header.Extra) < consensus.ExtraVanity {
-		header.Extra = append(header.Extra, bytes.Repeat([]byte{0x00}, consensus.ExtraVanity-len(header.Extra))...)
-	}
-
-	header.Extra = header.Extra[:consensus.ExtraVanity]
-
-	// get all the hpb node address
->>>>>>> 3d8f848d
 	if number%consensus.HpbNodeCheckpointInterval == 0 {
 		extra.SetNodes(snap.GetHpbNodes())
 	}
@@ -464,23 +437,17 @@
 
 	// signing to get the signature
 	sighash, err := signFn(accounts.Account{Address: signer}, consensus.SigHash(header).Bytes())
-	log.Info("chain_generation", "headerHash", hex.EncodeToString(consensus.SigHash(header).Bytes()), "sighash", hex.EncodeToString(sighash))
 	if err != nil {
 		return nil, err
 	}
 
-<<<<<<< HEAD
-	//将签名后的结果返给到Extra中
+	// put the signature result to the Extra field
 	extra, err := types.BytesToExtraDetail(header.Extra)
 	if err != nil {
 		return nil, err
 	}
 	extra.SetSeal(sighash)
 	header.Extra = common.CopyBytes(extra.ToBytes())
-=======
-	// put the signature result to the Extra field
-	copy(header.Extra[len(header.Extra)-consensus.ExtraSeal:], sighash)
->>>>>>> 3d8f848d
 
 	return block.WithSeal(header), nil
 }
