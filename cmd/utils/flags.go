--- conflicted
+++ resolved
@@ -474,11 +474,7 @@
 	}
 	RPCGlobalGasCapFlag = cli.Uint64Flag{
 		Name:  "rpc.gascap",
-<<<<<<< HEAD
-		Usage: "Sets a cap on gas that can be used in hpb_call/estimateGas (0=infinite)",
-=======
 		Usage: "Sets a cap on gas that can be used in eth_call/estimateGas (0=infinite)",
->>>>>>> 5febd407
 		Value: config.DefaultConfig.RPCGasCap,
 	}
 )
